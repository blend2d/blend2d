// This file is part of Blend2D project <https://blend2d.com>
//
// See blend2d.h or LICENSE.md for license and copyright information
// SPDX-License-Identifier: Zlib

#ifndef BLEND2D_SIMD_SIMDARM_P_H_INCLUDED
#define BLEND2D_SIMD_SIMDARM_P_H_INCLUDED

#include "../simd/simdbase_p.h"
#include "../support/memops_p.h"
#include "../tables/tables_p.h"

#include <arm_neon.h>

#if defined(__clang__)
  #define BL_SIMD_BUILTIN_SHUFFLEVECTOR
#elif defined(__GNUC__) && (__GNUC__ >= 12)
  #define BL_SIMD_BUILTIN_SHUFFLEVECTOR
#endif

//! \cond INTERNAL
//! \addtogroup blend2d_internal
//! \{

// The reason for doing so is to make the public interface using SIMD::Internal easier to read.
#define I Internal

// SIMD - Register Widths
// ======================

#if BL_TARGET_ARCH_ARM >= 64
  #define BL_SIMD_AARCH64
#endif // BL_TARGET_ARCH_ARM >= 64

#define BL_SIMD_WIDTH_I 128
#define BL_SIMD_WIDTH_F 128

#if defined(BL_SIMD_AARCH64)
  #define BL_SIMD_WIDTH_D 128
#else
  #define BL_SIMD_WIDTH_D 0
#endif

// SIMD - Features
// ===============

#if defined(BL_SIMD_AARCH64)
  #define BL_SIMD_FEATURE_ARRAY_LOOKUP
#else
  #define BL_SIMD_IMPRECISE_FP_DIV
  #define BL_SIMD_IMPRECISE_FP_SQRT
#endif

#define BL_SIMD_FEATURE_BLEND_IMM
#define BL_SIMD_FEATURE_MOVW
#define BL_SIMD_FEATURE_SWIZZLEV_U8
#define BL_SIMD_FEATURE_RSRL

// SIMD - Cost Tables
// ==================

#define BL_SIMD_COST_ABS_I8          1  // native
#define BL_SIMD_COST_ABS_I16         1  // native
#define BL_SIMD_COST_ABS_I32         1  // native
#define BL_SIMD_COST_ALIGNR_U8       1  // native
#define BL_SIMD_COST_MIN_MAX_I8      1  // native
#define BL_SIMD_COST_MIN_MAX_U8      1  // native
#define BL_SIMD_COST_MIN_MAX_I16     1  // native
#define BL_SIMD_COST_MIN_MAX_U16     1  // native
#define BL_SIMD_COST_MIN_MAX_I32     1  // native
#define BL_SIMD_COST_MIN_MAX_U32     1  // native
#define BL_SIMD_COST_MUL_I16         1  // native
#define BL_SIMD_COST_MUL_I32         1  // native
#define BL_SIMD_COST_MUL_I64         7  // emulated (complex)

#if defined(BL_SIMD_AARCH64)
  #define BL_SIMD_COST_ABS_I64       1  // native
  #define BL_SIMD_COST_CMP_EQ_I64    1  // native
  #define BL_SIMD_COST_CMP_LT_GT_I64 1  // native
  #define BL_SIMD_COST_CMP_LE_GE_I64 1  // native
  #define BL_SIMD_COST_CMP_LT_GT_U64 1  // native
  #define BL_SIMD_COST_CMP_LE_GE_U64 1  // native
  #define BL_SIMD_COST_MIN_MAX_I64   2  // emulated ('cmp_gt_i64' + 'blend')
  #define BL_SIMD_COST_MIN_MAX_U64   2  // emulated ('cmp_gt_u64' + 'blend')
#else
  #define BL_SIMD_COST_ABS_I64       3  // emulated
  #define BL_SIMD_COST_CMP_EQ_I64    3  // emulated
  #define BL_SIMD_COST_CMP_LT_GT_I64 2  // emulated
  #define BL_SIMD_COST_CMP_LE_GE_I64 3  // emulated
  #define BL_SIMD_COST_CMP_LT_GT_U64 3  // emulated
  #define BL_SIMD_COST_CMP_LE_GE_U64 3  // emulated
  #define BL_SIMD_COST_MIN_MAX_I64   3  // emulated
  #define BL_SIMD_COST_MIN_MAX_U64   2  // emulated
#endif

namespace SIMD {

// SIMD - Vector Registers
// =======================

//! \cond NEVER

template<> struct Vec<8, int8_t>;
template<> struct Vec<8, uint8_t>;
template<> struct Vec<8, int16_t>;
template<> struct Vec<8, uint16_t>;
template<> struct Vec<8, int32_t>;
template<> struct Vec<8, uint32_t>;
template<> struct Vec<8, int64_t>;
template<> struct Vec<8, uint64_t>;
template<> struct Vec<8, float>;
template<> struct Vec<8, double>;

template<> struct Vec<16, int8_t>;
template<> struct Vec<16, uint8_t>;
template<> struct Vec<16, int16_t>;
template<> struct Vec<16, uint16_t>;
template<> struct Vec<16, int32_t>;
template<> struct Vec<16, uint32_t>;
template<> struct Vec<16, int64_t>;
template<> struct Vec<16, uint64_t>;
template<> struct Vec<16, float>;
template<> struct Vec<16, double>;

#define BL_DECLARE_SIMD_TYPE(typeName, width, simdType, elementType)          \
template<>                                                                    \
struct Vec<width, elementType> {                                              \
  static constexpr size_t kW = width;                                         \
  static constexpr uint32_t kHalfVectorWidth = width > 8 ? width / 2u : 8;    \
                                                                              \
  static constexpr uint32_t kElementWidth = uint32_t(sizeof(elementType));    \
  static constexpr uint32_t kElementCount = width / kElementWidth;            \
                                                                              \
  typedef Vec<width, elementType> VectorType;                                 \
  typedef Vec<kHalfVectorWidth, elementType> VectorHalfType;                  \
  typedef Vec<8, elementType> Vector64Type;                                   \
  typedef Vec<16, elementType> Vector128Type;                                 \
                                                                              \
  typedef simdType SimdType;                                                  \
  typedef typename VectorHalfType::SimdType HalfSimdType;                     \
                                                                              \
  typedef elementType ElementType;                                            \
                                                                              \
  SimdType v;                                                                 \
};                                                                            \
                                                                              \
typedef Vec<width, elementType> typeName

BL_DECLARE_SIMD_TYPE(Vec8xI8, 8, int8x8_t , int8_t);
BL_DECLARE_SIMD_TYPE(Vec8xU8, 8, uint8x8_t, uint8_t);
BL_DECLARE_SIMD_TYPE(Vec4xI16, 8, int16x4_t , int16_t);
BL_DECLARE_SIMD_TYPE(Vec4xU16, 8, uint16x4_t, uint16_t);
BL_DECLARE_SIMD_TYPE(Vec2xI32, 8, int32x2_t , int32_t);
BL_DECLARE_SIMD_TYPE(Vec2xU32, 8, uint32x2_t, uint32_t);
BL_DECLARE_SIMD_TYPE(Vec1xI64, 8, int64x1_t , int64_t);
BL_DECLARE_SIMD_TYPE(Vec1xU64, 8, uint64x1_t, uint64_t);
BL_DECLARE_SIMD_TYPE(Vec2xF32, 8, float32x2_t, float);

BL_DECLARE_SIMD_TYPE(Vec16xI8, 16, int8x16_t , int8_t);
BL_DECLARE_SIMD_TYPE(Vec16xU8, 16, uint8x16_t, uint8_t);
BL_DECLARE_SIMD_TYPE(Vec8xI16, 16, int16x8_t , int16_t);
BL_DECLARE_SIMD_TYPE(Vec8xU16, 16, uint16x8_t, uint16_t);
BL_DECLARE_SIMD_TYPE(Vec4xI32, 16, int32x4_t , int32_t);
BL_DECLARE_SIMD_TYPE(Vec4xU32, 16, uint32x4_t, uint32_t);
BL_DECLARE_SIMD_TYPE(Vec2xI64, 16, int64x2_t , int64_t);
BL_DECLARE_SIMD_TYPE(Vec2xU64, 16, uint64x2_t, uint64_t);
BL_DECLARE_SIMD_TYPE(Vec4xF32, 16, float32x4_t, float);

#if defined(BL_SIMD_AARCH64)
BL_DECLARE_SIMD_TYPE(Vec1xF64, 8, float64x1_t, double);
BL_DECLARE_SIMD_TYPE(Vec2xF64, 16, float64x2_t, double);
#endif // BL_SIMD_AARCH64

#undef BL_DECLARE_SIMD_TYPE

//! \endcond

// Everything must be in anonymous namespace to avoid ODR violation.
namespace {

// SIMD - Internal - Simd Info
// ===========================

namespace Internal {

template<size_t kW>
struct SimdInfo;

//! \cond NEVER

template<>
struct SimdInfo<8> {
  typedef int8x8_t RegI8;
  typedef uint8x8_t RegU8;
  typedef int16x4_t RegI16;
  typedef uint16x4_t RegU16;
  typedef int32x2_t RegI32;
  typedef uint32x2_t RegU32;
  typedef int64x1_t RegI64;
  typedef uint64x1_t RegU64;
  typedef float32x2_t RegF32;
#if defined(BL_SIMD_AARCH64)
  typedef float64x1_t RegF64;
#endif // BL_SIMD_AARCH64
};

template<>
struct SimdInfo<16> {
  typedef int8x16_t RegI8;
  typedef uint8x16_t RegU8;
  typedef int16x8_t RegI16;
  typedef uint16x8_t RegU16;
  typedef int32x4_t RegI32;
  typedef uint32x4_t RegU32;
  typedef int64x2_t RegI64;
  typedef uint64x2_t RegU64;
  typedef float32x4_t RegF32;
#if defined(BL_SIMD_AARCH64)
  typedef float64x2_t RegF64;
#endif // BL_SIMD_AARCH64
};

//! \endcond

} // {Internal}

// SIMD - Internal - Simd Cast
// ===========================

// Low-level cast operation that casts a SIMD register type (used by high-level wrappers).
template<typename DstSimdT, typename SrcSimdT>
BL_INLINE_NODEBUG DstSimdT simd_cast(const SrcSimdT& src) noexcept;

// 8-byte SIMD register casts.
template<> BL_INLINE_NODEBUG int8x8_t simd_cast(const int8x8_t& src) noexcept { return src; }
template<> BL_INLINE_NODEBUG int8x8_t simd_cast(const uint8x8_t& src) noexcept { return vreinterpret_s8_u8(src); }
template<> BL_INLINE_NODEBUG int8x8_t simd_cast(const int16x4_t& src) noexcept { return vreinterpret_s8_s16(src); }
template<> BL_INLINE_NODEBUG int8x8_t simd_cast(const uint16x4_t& src) noexcept { return vreinterpret_s8_u16(src); }
template<> BL_INLINE_NODEBUG int8x8_t simd_cast(const int32x2_t& src) noexcept { return vreinterpret_s8_s32(src); }
template<> BL_INLINE_NODEBUG int8x8_t simd_cast(const uint32x2_t& src) noexcept { return vreinterpret_s8_u32(src); }
template<> BL_INLINE_NODEBUG int8x8_t simd_cast(const int64x1_t& src) noexcept { return vreinterpret_s8_s64(src); }
template<> BL_INLINE_NODEBUG int8x8_t simd_cast(const uint64x1_t& src) noexcept { return vreinterpret_s8_u64(src); }
template<> BL_INLINE_NODEBUG int8x8_t simd_cast(const float32x2_t& src) noexcept { return vreinterpret_s8_f32(src); }

template<> BL_INLINE_NODEBUG uint8x8_t simd_cast(const int8x8_t& src) noexcept { return vreinterpret_u8_s8(src); }
template<> BL_INLINE_NODEBUG uint8x8_t simd_cast(const uint8x8_t& src) noexcept { return src; }
template<> BL_INLINE_NODEBUG uint8x8_t simd_cast(const int16x4_t& src) noexcept { return vreinterpret_u8_s16(src); }
template<> BL_INLINE_NODEBUG uint8x8_t simd_cast(const uint16x4_t& src) noexcept { return vreinterpret_u8_u16(src); }
template<> BL_INLINE_NODEBUG uint8x8_t simd_cast(const int32x2_t& src) noexcept { return vreinterpret_u8_s32(src); }
template<> BL_INLINE_NODEBUG uint8x8_t simd_cast(const uint32x2_t& src) noexcept { return vreinterpret_u8_u32(src); }
template<> BL_INLINE_NODEBUG uint8x8_t simd_cast(const int64x1_t& src) noexcept { return vreinterpret_u8_s64(src); }
template<> BL_INLINE_NODEBUG uint8x8_t simd_cast(const uint64x1_t& src) noexcept { return vreinterpret_u8_u64(src); }
template<> BL_INLINE_NODEBUG uint8x8_t simd_cast(const float32x2_t& src) noexcept { return vreinterpret_u8_f32(src); }

template<> BL_INLINE_NODEBUG int16x4_t simd_cast(const int8x8_t& src) noexcept { return vreinterpret_s16_s8(src); }
template<> BL_INLINE_NODEBUG int16x4_t simd_cast(const uint8x8_t& src) noexcept { return vreinterpret_s16_u8(src); }
template<> BL_INLINE_NODEBUG int16x4_t simd_cast(const int16x4_t& src) noexcept { return src; }
template<> BL_INLINE_NODEBUG int16x4_t simd_cast(const uint16x4_t& src) noexcept { return vreinterpret_s16_u16(src); }
template<> BL_INLINE_NODEBUG int16x4_t simd_cast(const int32x2_t& src) noexcept { return vreinterpret_s16_s32(src); }
template<> BL_INLINE_NODEBUG int16x4_t simd_cast(const uint32x2_t& src) noexcept { return vreinterpret_s16_u32(src); }
template<> BL_INLINE_NODEBUG int16x4_t simd_cast(const int64x1_t& src) noexcept { return vreinterpret_s16_s64(src); }
template<> BL_INLINE_NODEBUG int16x4_t simd_cast(const uint64x1_t& src) noexcept { return vreinterpret_s16_u64(src); }
template<> BL_INLINE_NODEBUG int16x4_t simd_cast(const float32x2_t& src) noexcept { return vreinterpret_s16_f32(src); }

template<> BL_INLINE_NODEBUG uint16x4_t simd_cast(const int8x8_t& src) noexcept { return vreinterpret_u16_s8(src); }
template<> BL_INLINE_NODEBUG uint16x4_t simd_cast(const uint8x8_t& src) noexcept { return vreinterpret_u16_u8(src); }
template<> BL_INLINE_NODEBUG uint16x4_t simd_cast(const int16x4_t& src) noexcept { return vreinterpret_u16_s16(src); }
template<> BL_INLINE_NODEBUG uint16x4_t simd_cast(const uint16x4_t& src) noexcept { return src; }
template<> BL_INLINE_NODEBUG uint16x4_t simd_cast(const int32x2_t& src) noexcept { return vreinterpret_u16_s32(src); }
template<> BL_INLINE_NODEBUG uint16x4_t simd_cast(const uint32x2_t& src) noexcept { return vreinterpret_u16_u32(src); }
template<> BL_INLINE_NODEBUG uint16x4_t simd_cast(const int64x1_t& src) noexcept { return vreinterpret_u16_s64(src); }
template<> BL_INLINE_NODEBUG uint16x4_t simd_cast(const uint64x1_t& src) noexcept { return vreinterpret_u16_u64(src); }
template<> BL_INLINE_NODEBUG uint16x4_t simd_cast(const float32x2_t& src) noexcept { return vreinterpret_u16_f32(src); }

template<> BL_INLINE_NODEBUG int32x2_t simd_cast(const int8x8_t& src) noexcept { return vreinterpret_s32_s8(src); }
template<> BL_INLINE_NODEBUG int32x2_t simd_cast(const uint8x8_t& src) noexcept { return vreinterpret_s32_u8(src); }
template<> BL_INLINE_NODEBUG int32x2_t simd_cast(const int16x4_t& src) noexcept { return vreinterpret_s32_s16(src); }
template<> BL_INLINE_NODEBUG int32x2_t simd_cast(const uint16x4_t& src) noexcept { return vreinterpret_s32_u16(src); }
template<> BL_INLINE_NODEBUG int32x2_t simd_cast(const int32x2_t& src) noexcept { return src; }
template<> BL_INLINE_NODEBUG int32x2_t simd_cast(const uint32x2_t& src) noexcept { return vreinterpret_s32_u32(src); }
template<> BL_INLINE_NODEBUG int32x2_t simd_cast(const int64x1_t& src) noexcept { return vreinterpret_s32_s64(src); }
template<> BL_INLINE_NODEBUG int32x2_t simd_cast(const uint64x1_t& src) noexcept { return vreinterpret_s32_u64(src); }
template<> BL_INLINE_NODEBUG int32x2_t simd_cast(const float32x2_t& src) noexcept { return vreinterpret_s32_f32(src); }

template<> BL_INLINE_NODEBUG uint32x2_t simd_cast(const int8x8_t& src) noexcept { return vreinterpret_u32_s8(src); }
template<> BL_INLINE_NODEBUG uint32x2_t simd_cast(const uint8x8_t& src) noexcept { return vreinterpret_u32_u8(src); }
template<> BL_INLINE_NODEBUG uint32x2_t simd_cast(const int16x4_t& src) noexcept { return vreinterpret_u32_s16(src); }
template<> BL_INLINE_NODEBUG uint32x2_t simd_cast(const uint16x4_t& src) noexcept { return vreinterpret_u32_u16(src); }
template<> BL_INLINE_NODEBUG uint32x2_t simd_cast(const int32x2_t& src) noexcept { return vreinterpret_u32_s32(src); }
template<> BL_INLINE_NODEBUG uint32x2_t simd_cast(const uint32x2_t& src) noexcept { return src; }
template<> BL_INLINE_NODEBUG uint32x2_t simd_cast(const int64x1_t& src) noexcept { return vreinterpret_u32_s64(src); }
template<> BL_INLINE_NODEBUG uint32x2_t simd_cast(const uint64x1_t& src) noexcept { return vreinterpret_u32_u64(src); }
template<> BL_INLINE_NODEBUG uint32x2_t simd_cast(const float32x2_t& src) noexcept { return vreinterpret_u32_f32(src); }

template<> BL_INLINE_NODEBUG int64x1_t simd_cast(const int8x8_t& src) noexcept { return vreinterpret_s64_s8(src); }
template<> BL_INLINE_NODEBUG int64x1_t simd_cast(const uint8x8_t& src) noexcept { return vreinterpret_s64_u8(src); }
template<> BL_INLINE_NODEBUG int64x1_t simd_cast(const int16x4_t& src) noexcept { return vreinterpret_s64_s16(src); }
template<> BL_INLINE_NODEBUG int64x1_t simd_cast(const uint16x4_t& src) noexcept { return vreinterpret_s64_u16(src); }
template<> BL_INLINE_NODEBUG int64x1_t simd_cast(const int32x2_t& src) noexcept { return vreinterpret_s64_s32(src); }
template<> BL_INLINE_NODEBUG int64x1_t simd_cast(const uint32x2_t& src) noexcept { return vreinterpret_s64_u32(src); }
template<> BL_INLINE_NODEBUG int64x1_t simd_cast(const int64x1_t& src) noexcept { return src; }
template<> BL_INLINE_NODEBUG int64x1_t simd_cast(const uint64x1_t& src) noexcept { return vreinterpret_s64_u64(src); }
template<> BL_INLINE_NODEBUG int64x1_t simd_cast(const float32x2_t& src) noexcept { return vreinterpret_s64_f32(src); }

template<> BL_INLINE_NODEBUG uint64x1_t simd_cast(const int8x8_t& src) noexcept { return vreinterpret_u64_s8(src); }
template<> BL_INLINE_NODEBUG uint64x1_t simd_cast(const uint8x8_t& src) noexcept { return vreinterpret_u64_u8(src); }
template<> BL_INLINE_NODEBUG uint64x1_t simd_cast(const int16x4_t& src) noexcept { return vreinterpret_u64_s16(src); }
template<> BL_INLINE_NODEBUG uint64x1_t simd_cast(const uint16x4_t& src) noexcept { return vreinterpret_u64_u16(src); }
template<> BL_INLINE_NODEBUG uint64x1_t simd_cast(const int32x2_t& src) noexcept { return vreinterpret_u64_s32(src); }
template<> BL_INLINE_NODEBUG uint64x1_t simd_cast(const uint32x2_t& src) noexcept { return vreinterpret_u64_u32(src); }
template<> BL_INLINE_NODEBUG uint64x1_t simd_cast(const int64x1_t& src) noexcept { return vreinterpret_u64_s64(src); }
template<> BL_INLINE_NODEBUG uint64x1_t simd_cast(const uint64x1_t& src) noexcept { return src; }
template<> BL_INLINE_NODEBUG uint64x1_t simd_cast(const float32x2_t& src) noexcept { return vreinterpret_u64_f32(src); }

template<> BL_INLINE_NODEBUG float32x2_t simd_cast(const int8x8_t& src) noexcept { return vreinterpret_f32_s8(src); }
template<> BL_INLINE_NODEBUG float32x2_t simd_cast(const uint8x8_t& src) noexcept { return vreinterpret_f32_u8(src); }
template<> BL_INLINE_NODEBUG float32x2_t simd_cast(const int16x4_t& src) noexcept { return vreinterpret_f32_s16(src); }
template<> BL_INLINE_NODEBUG float32x2_t simd_cast(const uint16x4_t& src) noexcept { return vreinterpret_f32_u16(src); }
template<> BL_INLINE_NODEBUG float32x2_t simd_cast(const int32x2_t& src) noexcept { return vreinterpret_f32_s32(src); }
template<> BL_INLINE_NODEBUG float32x2_t simd_cast(const uint32x2_t& src) noexcept { return vreinterpret_f32_u32(src); }
template<> BL_INLINE_NODEBUG float32x2_t simd_cast(const int64x1_t& src) noexcept { return vreinterpret_f32_s64(src); }
template<> BL_INLINE_NODEBUG float32x2_t simd_cast(const uint64x1_t& src) noexcept { return vreinterpret_f32_u64(src); }
template<> BL_INLINE_NODEBUG float32x2_t simd_cast(const float32x2_t& src) noexcept { return src; }

#if defined(BL_SIMD_AARCH64)
template<> BL_INLINE_NODEBUG int8x8_t simd_cast(const float64x1_t& src) noexcept { return vreinterpret_s8_f64(src); }
template<> BL_INLINE_NODEBUG uint8x8_t simd_cast(const float64x1_t& src) noexcept { return vreinterpret_u8_f64(src); }
template<> BL_INLINE_NODEBUG int16x4_t simd_cast(const float64x1_t& src) noexcept { return vreinterpret_s16_f64(src); }
template<> BL_INLINE_NODEBUG uint16x4_t simd_cast(const float64x1_t& src) noexcept { return vreinterpret_u16_f64(src); }
template<> BL_INLINE_NODEBUG int32x2_t simd_cast(const float64x1_t& src) noexcept { return vreinterpret_s32_f64(src); }
template<> BL_INLINE_NODEBUG uint32x2_t simd_cast(const float64x1_t& src) noexcept { return vreinterpret_u32_f64(src); }
template<> BL_INLINE_NODEBUG int64x1_t simd_cast(const float64x1_t& src) noexcept { return vreinterpret_s64_f64(src); }
template<> BL_INLINE_NODEBUG uint64x1_t simd_cast(const float64x1_t& src) noexcept { return vreinterpret_u64_f64(src); }
template<> BL_INLINE_NODEBUG float32x2_t simd_cast(const float64x1_t& src) noexcept { return vreinterpret_f32_f64(src); }

template<> BL_INLINE_NODEBUG float64x1_t simd_cast(const int8x8_t& src) noexcept { return vreinterpret_f64_s8(src); }
template<> BL_INLINE_NODEBUG float64x1_t simd_cast(const uint8x8_t& src) noexcept { return vreinterpret_f64_u8(src); }
template<> BL_INLINE_NODEBUG float64x1_t simd_cast(const int16x4_t& src) noexcept { return vreinterpret_f64_s16(src); }
template<> BL_INLINE_NODEBUG float64x1_t simd_cast(const uint16x4_t& src) noexcept { return vreinterpret_f64_u16(src); }
template<> BL_INLINE_NODEBUG float64x1_t simd_cast(const int32x2_t& src) noexcept { return vreinterpret_f64_s32(src); }
template<> BL_INLINE_NODEBUG float64x1_t simd_cast(const uint32x2_t& src) noexcept { return vreinterpret_f64_u32(src); }
template<> BL_INLINE_NODEBUG float64x1_t simd_cast(const int64x1_t& src) noexcept { return vreinterpret_f64_s64(src); }
template<> BL_INLINE_NODEBUG float64x1_t simd_cast(const uint64x1_t& src) noexcept { return vreinterpret_f64_u64(src); }
template<> BL_INLINE_NODEBUG float64x1_t simd_cast(const float32x2_t& src) noexcept { return vreinterpret_f64_f32(src); }
template<> BL_INLINE_NODEBUG float64x1_t simd_cast(const float64x1_t& src) noexcept { return src; }
#endif // BL_SIMD_AARCH64

// 16-byte SIMD register casts.
template<> BL_INLINE_NODEBUG int8x16_t simd_cast(const int8x16_t& src) noexcept { return src; }
template<> BL_INLINE_NODEBUG int8x16_t simd_cast(const uint8x16_t& src) noexcept { return vreinterpretq_s8_u8(src); }
template<> BL_INLINE_NODEBUG int8x16_t simd_cast(const int16x8_t& src) noexcept { return vreinterpretq_s8_s16(src); }
template<> BL_INLINE_NODEBUG int8x16_t simd_cast(const uint16x8_t& src) noexcept { return vreinterpretq_s8_u16(src); }
template<> BL_INLINE_NODEBUG int8x16_t simd_cast(const int32x4_t& src) noexcept { return vreinterpretq_s8_s32(src); }
template<> BL_INLINE_NODEBUG int8x16_t simd_cast(const uint32x4_t& src) noexcept { return vreinterpretq_s8_u32(src); }
template<> BL_INLINE_NODEBUG int8x16_t simd_cast(const int64x2_t& src) noexcept { return vreinterpretq_s8_s64(src); }
template<> BL_INLINE_NODEBUG int8x16_t simd_cast(const uint64x2_t& src) noexcept { return vreinterpretq_s8_u64(src); }
template<> BL_INLINE_NODEBUG int8x16_t simd_cast(const float32x4_t& src) noexcept { return vreinterpretq_s8_f32(src); }

template<> BL_INLINE_NODEBUG uint8x16_t simd_cast(const int8x16_t& src) noexcept { return vreinterpretq_u8_s8(src); }
template<> BL_INLINE_NODEBUG uint8x16_t simd_cast(const uint8x16_t& src) noexcept { return src; }
template<> BL_INLINE_NODEBUG uint8x16_t simd_cast(const int16x8_t& src) noexcept { return vreinterpretq_u8_s16(src); }
template<> BL_INLINE_NODEBUG uint8x16_t simd_cast(const uint16x8_t& src) noexcept { return vreinterpretq_u8_u16(src); }
template<> BL_INLINE_NODEBUG uint8x16_t simd_cast(const int32x4_t& src) noexcept { return vreinterpretq_u8_s32(src); }
template<> BL_INLINE_NODEBUG uint8x16_t simd_cast(const uint32x4_t& src) noexcept { return vreinterpretq_u8_u32(src); }
template<> BL_INLINE_NODEBUG uint8x16_t simd_cast(const int64x2_t& src) noexcept { return vreinterpretq_u8_s64(src); }
template<> BL_INLINE_NODEBUG uint8x16_t simd_cast(const uint64x2_t& src) noexcept { return vreinterpretq_u8_u64(src); }
template<> BL_INLINE_NODEBUG uint8x16_t simd_cast(const float32x4_t& src) noexcept { return vreinterpretq_u8_f32(src); }

template<> BL_INLINE_NODEBUG int16x8_t simd_cast(const int8x16_t& src) noexcept { return vreinterpretq_s16_s8(src); }
template<> BL_INLINE_NODEBUG int16x8_t simd_cast(const uint8x16_t& src) noexcept { return vreinterpretq_s16_u8(src); }
template<> BL_INLINE_NODEBUG int16x8_t simd_cast(const int16x8_t& src) noexcept { return src; }
template<> BL_INLINE_NODEBUG int16x8_t simd_cast(const uint16x8_t& src) noexcept { return vreinterpretq_s16_u16(src); }
template<> BL_INLINE_NODEBUG int16x8_t simd_cast(const int32x4_t& src) noexcept { return vreinterpretq_s16_s32(src); }
template<> BL_INLINE_NODEBUG int16x8_t simd_cast(const uint32x4_t& src) noexcept { return vreinterpretq_s16_u32(src); }
template<> BL_INLINE_NODEBUG int16x8_t simd_cast(const int64x2_t& src) noexcept { return vreinterpretq_s16_s64(src); }
template<> BL_INLINE_NODEBUG int16x8_t simd_cast(const uint64x2_t& src) noexcept { return vreinterpretq_s16_u64(src); }
template<> BL_INLINE_NODEBUG int16x8_t simd_cast(const float32x4_t& src) noexcept { return vreinterpretq_s16_f32(src); }

template<> BL_INLINE_NODEBUG uint16x8_t simd_cast(const int8x16_t& src) noexcept { return vreinterpretq_u16_s8(src); }
template<> BL_INLINE_NODEBUG uint16x8_t simd_cast(const uint8x16_t& src) noexcept { return vreinterpretq_u16_u8(src); }
template<> BL_INLINE_NODEBUG uint16x8_t simd_cast(const int16x8_t& src) noexcept { return vreinterpretq_u16_s16(src); }
template<> BL_INLINE_NODEBUG uint16x8_t simd_cast(const uint16x8_t& src) noexcept { return src; }
template<> BL_INLINE_NODEBUG uint16x8_t simd_cast(const int32x4_t& src) noexcept { return vreinterpretq_u16_s32(src); }
template<> BL_INLINE_NODEBUG uint16x8_t simd_cast(const uint32x4_t& src) noexcept { return vreinterpretq_u16_u32(src); }
template<> BL_INLINE_NODEBUG uint16x8_t simd_cast(const int64x2_t& src) noexcept { return vreinterpretq_u16_s64(src); }
template<> BL_INLINE_NODEBUG uint16x8_t simd_cast(const uint64x2_t& src) noexcept { return vreinterpretq_u16_u64(src); }
template<> BL_INLINE_NODEBUG uint16x8_t simd_cast(const float32x4_t& src) noexcept { return vreinterpretq_u16_f32(src); }

template<> BL_INLINE_NODEBUG int32x4_t simd_cast(const int8x16_t& src) noexcept { return vreinterpretq_s32_s8(src); }
template<> BL_INLINE_NODEBUG int32x4_t simd_cast(const uint8x16_t& src) noexcept { return vreinterpretq_s32_u8(src); }
template<> BL_INLINE_NODEBUG int32x4_t simd_cast(const int16x8_t& src) noexcept { return vreinterpretq_s32_s16(src); }
template<> BL_INLINE_NODEBUG int32x4_t simd_cast(const uint16x8_t& src) noexcept { return vreinterpretq_s32_u16(src); }
template<> BL_INLINE_NODEBUG int32x4_t simd_cast(const int32x4_t& src) noexcept { return src; }
template<> BL_INLINE_NODEBUG int32x4_t simd_cast(const uint32x4_t& src) noexcept { return vreinterpretq_s32_u32(src); }
template<> BL_INLINE_NODEBUG int32x4_t simd_cast(const int64x2_t& src) noexcept { return vreinterpretq_s32_s64(src); }
template<> BL_INLINE_NODEBUG int32x4_t simd_cast(const uint64x2_t& src) noexcept { return vreinterpretq_s32_u64(src); }
template<> BL_INLINE_NODEBUG int32x4_t simd_cast(const float32x4_t& src) noexcept { return vreinterpretq_s32_f32(src); }

template<> BL_INLINE_NODEBUG uint32x4_t simd_cast(const int8x16_t& src) noexcept { return vreinterpretq_u32_s8(src); }
template<> BL_INLINE_NODEBUG uint32x4_t simd_cast(const uint8x16_t& src) noexcept { return vreinterpretq_u32_u8(src); }
template<> BL_INLINE_NODEBUG uint32x4_t simd_cast(const int16x8_t& src) noexcept { return vreinterpretq_u32_s16(src); }
template<> BL_INLINE_NODEBUG uint32x4_t simd_cast(const uint16x8_t& src) noexcept { return vreinterpretq_u32_u16(src); }
template<> BL_INLINE_NODEBUG uint32x4_t simd_cast(const int32x4_t& src) noexcept { return vreinterpretq_u32_s32(src); }
template<> BL_INLINE_NODEBUG uint32x4_t simd_cast(const uint32x4_t& src) noexcept { return src; }
template<> BL_INLINE_NODEBUG uint32x4_t simd_cast(const int64x2_t& src) noexcept { return vreinterpretq_u32_s64(src); }
template<> BL_INLINE_NODEBUG uint32x4_t simd_cast(const uint64x2_t& src) noexcept { return vreinterpretq_u32_u64(src); }
template<> BL_INLINE_NODEBUG uint32x4_t simd_cast(const float32x4_t& src) noexcept { return vreinterpretq_u32_f32(src); }

template<> BL_INLINE_NODEBUG int64x2_t simd_cast(const int8x16_t& src) noexcept { return vreinterpretq_s64_s8(src); }
template<> BL_INLINE_NODEBUG int64x2_t simd_cast(const uint8x16_t& src) noexcept { return vreinterpretq_s64_u8(src); }
template<> BL_INLINE_NODEBUG int64x2_t simd_cast(const int16x8_t& src) noexcept { return vreinterpretq_s64_s16(src); }
template<> BL_INLINE_NODEBUG int64x2_t simd_cast(const uint16x8_t& src) noexcept { return vreinterpretq_s64_u16(src); }
template<> BL_INLINE_NODEBUG int64x2_t simd_cast(const int32x4_t& src) noexcept { return vreinterpretq_s64_s32(src); }
template<> BL_INLINE_NODEBUG int64x2_t simd_cast(const uint32x4_t& src) noexcept { return vreinterpretq_s64_u32(src); }
template<> BL_INLINE_NODEBUG int64x2_t simd_cast(const int64x2_t& src) noexcept { return src; }
template<> BL_INLINE_NODEBUG int64x2_t simd_cast(const uint64x2_t& src) noexcept { return vreinterpretq_s64_u64(src); }
template<> BL_INLINE_NODEBUG int64x2_t simd_cast(const float32x4_t& src) noexcept { return vreinterpretq_s64_f32(src); }

template<> BL_INLINE_NODEBUG uint64x2_t simd_cast(const int8x16_t& src) noexcept { return vreinterpretq_u64_s8(src); }
template<> BL_INLINE_NODEBUG uint64x2_t simd_cast(const uint8x16_t& src) noexcept { return vreinterpretq_u64_u8(src); }
template<> BL_INLINE_NODEBUG uint64x2_t simd_cast(const int16x8_t& src) noexcept { return vreinterpretq_u64_s16(src); }
template<> BL_INLINE_NODEBUG uint64x2_t simd_cast(const uint16x8_t& src) noexcept { return vreinterpretq_u64_u16(src); }
template<> BL_INLINE_NODEBUG uint64x2_t simd_cast(const int32x4_t& src) noexcept { return vreinterpretq_u64_s32(src); }
template<> BL_INLINE_NODEBUG uint64x2_t simd_cast(const uint32x4_t& src) noexcept { return vreinterpretq_u64_u32(src); }
template<> BL_INLINE_NODEBUG uint64x2_t simd_cast(const int64x2_t& src) noexcept { return vreinterpretq_u64_s64(src); }
template<> BL_INLINE_NODEBUG uint64x2_t simd_cast(const uint64x2_t& src) noexcept { return src; }
template<> BL_INLINE_NODEBUG uint64x2_t simd_cast(const float32x4_t& src) noexcept { return vreinterpretq_u64_f32(src); }

template<> BL_INLINE_NODEBUG float32x4_t simd_cast(const int8x16_t& src) noexcept { return vreinterpretq_f32_s8(src); }
template<> BL_INLINE_NODEBUG float32x4_t simd_cast(const uint8x16_t& src) noexcept { return vreinterpretq_f32_u8(src); }
template<> BL_INLINE_NODEBUG float32x4_t simd_cast(const int16x8_t& src) noexcept { return vreinterpretq_f32_s16(src); }
template<> BL_INLINE_NODEBUG float32x4_t simd_cast(const uint16x8_t& src) noexcept { return vreinterpretq_f32_u16(src); }
template<> BL_INLINE_NODEBUG float32x4_t simd_cast(const int32x4_t& src) noexcept { return vreinterpretq_f32_s32(src); }
template<> BL_INLINE_NODEBUG float32x4_t simd_cast(const uint32x4_t& src) noexcept { return vreinterpretq_f32_u32(src); }
template<> BL_INLINE_NODEBUG float32x4_t simd_cast(const int64x2_t& src) noexcept { return vreinterpretq_f32_s64(src); }
template<> BL_INLINE_NODEBUG float32x4_t simd_cast(const uint64x2_t& src) noexcept { return vreinterpretq_f32_u64(src); }
template<> BL_INLINE_NODEBUG float32x4_t simd_cast(const float32x4_t& src) noexcept { return src; }

#if defined(BL_SIMD_AARCH64)
template<> BL_INLINE_NODEBUG int8x16_t simd_cast(const float64x2_t& src) noexcept { return vreinterpretq_s8_f64(src); }
template<> BL_INLINE_NODEBUG uint8x16_t simd_cast(const float64x2_t& src) noexcept { return vreinterpretq_u8_f64(src); }
template<> BL_INLINE_NODEBUG int16x8_t simd_cast(const float64x2_t& src) noexcept { return vreinterpretq_s16_f64(src); }
template<> BL_INLINE_NODEBUG uint16x8_t simd_cast(const float64x2_t& src) noexcept { return vreinterpretq_u16_f64(src); }
template<> BL_INLINE_NODEBUG int32x4_t simd_cast(const float64x2_t& src) noexcept { return vreinterpretq_s32_f64(src); }
template<> BL_INLINE_NODEBUG uint32x4_t simd_cast(const float64x2_t& src) noexcept { return vreinterpretq_u32_f64(src); }
template<> BL_INLINE_NODEBUG int64x2_t simd_cast(const float64x2_t& src) noexcept { return vreinterpretq_s64_f64(src); }
template<> BL_INLINE_NODEBUG uint64x2_t simd_cast(const float64x2_t& src) noexcept { return vreinterpretq_u64_f64(src); }
template<> BL_INLINE_NODEBUG float32x4_t simd_cast(const float64x2_t& src) noexcept { return vreinterpretq_f32_f64(src); }

template<> BL_INLINE_NODEBUG float64x2_t simd_cast(const int8x16_t& src) noexcept { return vreinterpretq_f64_s8(src); }
template<> BL_INLINE_NODEBUG float64x2_t simd_cast(const uint8x16_t& src) noexcept { return vreinterpretq_f64_u8(src); }
template<> BL_INLINE_NODEBUG float64x2_t simd_cast(const int16x8_t& src) noexcept { return vreinterpretq_f64_s16(src); }
template<> BL_INLINE_NODEBUG float64x2_t simd_cast(const uint16x8_t& src) noexcept { return vreinterpretq_f64_u16(src); }
template<> BL_INLINE_NODEBUG float64x2_t simd_cast(const int32x4_t& src) noexcept { return vreinterpretq_f64_s32(src); }
template<> BL_INLINE_NODEBUG float64x2_t simd_cast(const uint32x4_t& src) noexcept { return vreinterpretq_f64_u32(src); }
template<> BL_INLINE_NODEBUG float64x2_t simd_cast(const int64x2_t& src) noexcept { return vreinterpretq_f64_s64(src); }
template<> BL_INLINE_NODEBUG float64x2_t simd_cast(const uint64x2_t& src) noexcept { return vreinterpretq_f64_u64(src); }
template<> BL_INLINE_NODEBUG float64x2_t simd_cast(const float32x4_t& src) noexcept { return vreinterpretq_f64_f32(src); }
template<> BL_INLINE_NODEBUG float64x2_t simd_cast(const float64x2_t& src) noexcept { return src; }
#endif // BL_SIMD_AARCH64

template<typename T> BL_INLINE_NODEBUG typename I::SimdInfo<sizeof(T)>::RegI8 simd_i8(const T& src) noexcept { return simd_cast<typename I::SimdInfo<sizeof(T)>::RegI8>(src); }
template<typename T> BL_INLINE_NODEBUG typename I::SimdInfo<sizeof(T)>::RegU8 simd_u8(const T& src) noexcept { return simd_cast<typename I::SimdInfo<sizeof(T)>::RegU8>(src); }
template<typename T> BL_INLINE_NODEBUG typename I::SimdInfo<sizeof(T)>::RegI16 simd_i16(const T& src) noexcept { return simd_cast<typename I::SimdInfo<sizeof(T)>::RegI16>(src); }
template<typename T> BL_INLINE_NODEBUG typename I::SimdInfo<sizeof(T)>::RegU16 simd_u16(const T& src) noexcept { return simd_cast<typename I::SimdInfo<sizeof(T)>::RegU16>(src); }
template<typename T> BL_INLINE_NODEBUG typename I::SimdInfo<sizeof(T)>::RegI32 simd_i32(const T& src) noexcept { return simd_cast<typename I::SimdInfo<sizeof(T)>::RegI32>(src); }
template<typename T> BL_INLINE_NODEBUG typename I::SimdInfo<sizeof(T)>::RegU32 simd_u32(const T& src) noexcept { return simd_cast<typename I::SimdInfo<sizeof(T)>::RegU32>(src); }
template<typename T> BL_INLINE_NODEBUG typename I::SimdInfo<sizeof(T)>::RegI64 simd_i64(const T& src) noexcept { return simd_cast<typename I::SimdInfo<sizeof(T)>::RegI64>(src); }
template<typename T> BL_INLINE_NODEBUG typename I::SimdInfo<sizeof(T)>::RegU64 simd_u64(const T& src) noexcept { return simd_cast<typename I::SimdInfo<sizeof(T)>::RegU64>(src); }
template<typename T> BL_INLINE_NODEBUG typename I::SimdInfo<sizeof(T)>::RegF32 simd_f32(const T& src) noexcept { return simd_cast<typename I::SimdInfo<sizeof(T)>::RegF32>(src); }
#if defined(BL_SIMD_AARCH64)
template<typename T> BL_INLINE_NODEBUG typename I::SimdInfo<sizeof(T)>::RegF64 simd_f64(const T& src) noexcept { return simd_cast<typename I::SimdInfo<sizeof(T)>::RegF64>(src); }
#endif // BL_SIMD_AARCH64

// SIMD - Public - Vector Cast
// ===========================

template<typename DstVectorT, typename SrcVectorT>
BL_INLINE_NODEBUG DstVectorT vec_cast(const SrcVectorT& x) noexcept {
  return DstVectorT{simd_cast<typename DstVectorT::SimdType>(x.v)};
}

template<typename DstElementT, typename SrcVectorT>
BL_INLINE_NODEBUG DstElementT vec_of(const SrcVectorT& x) noexcept {
  return Vec<SrcVectorT::kW, DstElementT>{simd_cast<Vec<SrcVectorT::kW, DstElementT>>(x.v)};
}

template<size_t W, typename T> BL_INLINE_NODEBUG Vec<W, int8_t> vec_i8(const Vec<W, T>& src) noexcept { return vec_cast<Vec<W, int8_t>>(src); }
template<size_t W, typename T> BL_INLINE_NODEBUG Vec<W, uint8_t> vec_u8(const Vec<W, T>& src) noexcept { return vec_cast<Vec<W, uint8_t>>(src); }
template<size_t W, typename T> BL_INLINE_NODEBUG Vec<W, int16_t> vec_i16(const Vec<W, T>& src) noexcept { return vec_cast<Vec<W, int16_t>>(src); }
template<size_t W, typename T> BL_INLINE_NODEBUG Vec<W, uint16_t> vec_u16(const Vec<W, T>& src) noexcept { return vec_cast<Vec<W, uint16_t>>(src); }
template<size_t W, typename T> BL_INLINE_NODEBUG Vec<W, int32_t> vec_i32(const Vec<W, T>& src) noexcept { return vec_cast<Vec<W, int32_t>>(src); }
template<size_t W, typename T> BL_INLINE_NODEBUG Vec<W, uint32_t> vec_u32(const Vec<W, T>& src) noexcept { return vec_cast<Vec<W, uint32_t>>(src); }
template<size_t W, typename T> BL_INLINE_NODEBUG Vec<W, int64_t> vec_i64(const Vec<W, T>& src) noexcept { return vec_cast<Vec<W, int64_t>>(src); }
template<size_t W, typename T> BL_INLINE_NODEBUG Vec<W, uint64_t> vec_u64(const Vec<W, T>& src) noexcept { return vec_cast<Vec<W, uint64_t>>(src); }
template<size_t W, typename T> BL_INLINE_NODEBUG Vec<W, float> vec_f32(const Vec<W, T>& src) noexcept { return vec_cast<Vec<W, float>>(src); }
template<size_t W, typename T> BL_INLINE_NODEBUG Vec<W, double> vec_f64(const Vec<W, T>& src) noexcept { return vec_cast<Vec<W, double>>(src); }

template<typename DstVectorT, typename SrcT>
BL_INLINE_NODEBUG const DstVectorT& vec_const(const SrcT* src) noexcept { return *static_cast<const DstVectorT*>(static_cast<void*>(src)); }

// Converts a native SimdT register type to a wrapped V.
template<typename V, typename SimdT>
BL_INLINE_NODEBUG V from_simd(const SimdT& reg) noexcept { return V{simd_cast<typename V::SimdType>(reg)}; }

template<size_t W, typename T, typename SimdT>
BL_INLINE_NODEBUG Vec<W, T> vec_wt(const SimdT& reg) noexcept { return Vec<W, T>{simd_cast<typename Vec<W, T>::SimdType>(reg)}; }

// Converts a wrapped V to a native SimdT register type.
template<typename SimdT, typename V>
BL_INLINE_NODEBUG SimdT to_simd(const V& vec) noexcept { return simd_cast<SimdT>(vec.v); }

// SIMD - Internal - Make Zero & Ones & Undefined
// ==============================================

namespace Internal {

template<size_t kW> BL_INLINE_NODEBUG typename SimdInfo<kW>::RegU8 simd_make_zero_w() noexcept;
template<size_t kW> BL_INLINE_NODEBUG typename SimdInfo<kW>::RegU8 simd_make_ones_w() noexcept;
template<size_t kW> BL_INLINE_NODEBUG typename SimdInfo<kW>::RegU8 simd_make_undefined_w() noexcept;

template<> BL_INLINE_NODEBUG uint8x8_t simd_make_zero_w<8>() noexcept { return simd_u8(vdup_n_u32(0)); }
template<> BL_INLINE_NODEBUG uint8x16_t simd_make_zero_w<16>() noexcept { return simd_u8(vdupq_n_u32(0)); }

template<> BL_INLINE_NODEBUG uint8x8_t simd_make_ones_w<8>() noexcept { return simd_u8(vdup_n_s32(-1)); }
template<> BL_INLINE_NODEBUG uint8x16_t simd_make_ones_w<16>() noexcept { return simd_u8(vdupq_n_s32(-1)); }

// TODO: It seems that ARM has no such feature. So return something instead of returning uninitialized value.
template<> BL_INLINE_NODEBUG uint8x8_t simd_make_undefined_w<8>() noexcept { return simd_u8(vdup_n_u32(0)); }
template<> BL_INLINE_NODEBUG uint8x16_t simd_make_undefined_w<16>() noexcept { return simd_u8(vdupq_n_u32(0)); }

template<typename SimdT> BL_INLINE_NODEBUG SimdT simd_make_zero() noexcept { return simd_cast<SimdT>(simd_make_zero_w<sizeof(SimdT)>()); }
template<typename SimdT> BL_INLINE_NODEBUG SimdT simd_make_ones() noexcept { return simd_cast<SimdT>(simd_make_ones_w<sizeof(SimdT)>()); }
template<typename SimdT> BL_INLINE_NODEBUG SimdT simd_make_undefined() noexcept { return simd_cast<SimdT>(simd_make_undefined_w<sizeof(SimdT)>()); }

} // {Internal}

// SIMD - Internal - Make Vector
// =============================

namespace Internal {

BL_INLINE_NODEBUG uint64x2_t simd_make128_u64(uint64_t x0) noexcept {
  return vdupq_n_u64(x0);
}

BL_INLINE_NODEBUG uint64x2_t simd_make128_u64(uint64_t x1, uint64_t x0) noexcept {
  uint64x1_t v1 = vcreate_u64(x1);
  uint64x1_t v0 = vcreate_u64(x0);
  return vcombine_u64(v0, v1);
}

BL_INLINE_NODEBUG uint32x4_t simd_make128_u32(uint32_t x0) noexcept {
  return vdupq_n_u32(x0);
}

BL_INLINE_NODEBUG uint32x4_t simd_make128_u32(uint32_t x1, uint32_t x0) noexcept {
  return simd_u32(vdupq_n_u64(scalar_u64_from_2x_u32(x1, x0)));
}

BL_INLINE_NODEBUG uint32x4_t simd_make128_u32(uint32_t x3, uint32_t x2, uint32_t x1, uint32_t x0) noexcept {
  uint64x1_t v1 = vcreate_u64(scalar_u64_from_2x_u32(x3, x2));
  uint64x1_t v0 = vcreate_u64(scalar_u64_from_2x_u32(x1, x0));
  return simd_u32(vcombine_u64(v0, v1));
}

BL_INLINE_NODEBUG uint16x8_t simd_make128_u16(uint16_t x0) noexcept {
  return vdupq_n_u16(x0);
}

BL_INLINE_NODEBUG uint16x8_t simd_make128_u16(uint16_t x1, uint16_t x0) noexcept {
  return simd_u16(vdupq_n_u32(scalar_u32_from_2x_u16(x1, x0)));
}

BL_INLINE_NODEBUG uint16x8_t simd_make128_u16(uint16_t x3, uint16_t x2, uint16_t x1, uint16_t x0) noexcept {
  return simd_u16(vdupq_n_u64(scalar_u64_from_4x_u16(x3, x2, x1, x0)));
}

BL_INLINE_NODEBUG uint16x8_t simd_make128_u16(uint16_t x7, uint16_t x6, uint16_t x5, uint16_t x4,
                                              uint16_t x3, uint16_t x2, uint16_t x1, uint16_t x0) noexcept {
  uint64x1_t v1 = vcreate_u64(scalar_u64_from_4x_u16(x7, x6, x5, x4));
  uint64x1_t v0 = vcreate_u64(scalar_u64_from_4x_u16(x3, x2, x1, x0));
  return simd_u16(vcombine_u64(v0, v1));
}

BL_INLINE_NODEBUG uint8x16_t simd_make128_u8(uint8_t x0) noexcept {
  return vdupq_n_u8(x0);
}

BL_INLINE_NODEBUG uint8x16_t simd_make128_u8(uint8_t x1, uint8_t x0) noexcept {
  return simd_u8(vdupq_n_u16(scalar_u16_from_2x_u8(x1, x0)));
}

BL_INLINE_NODEBUG uint8x16_t simd_make128_u8(uint8_t x3, uint8_t x2, uint8_t x1, uint8_t x0) noexcept {
  return simd_u8(vdupq_n_u32(scalar_u32_from_4x_u8(x3, x2, x1, x0)));
}

BL_INLINE_NODEBUG uint8x16_t simd_make128_u8(uint8_t x7, uint8_t x6, uint8_t x5, uint8_t x4,
                                             uint8_t x3, uint8_t x2, uint8_t x1, uint8_t x0) noexcept {
  return simd_u8(vdupq_n_u64(scalar_u64_from_8x_u8(x7, x6, x5, x4, x3, x2, x1, x0)));
}

BL_INLINE_NODEBUG uint8x16_t simd_make128_u8(uint8_t x15, uint8_t x14, uint8_t x13, uint8_t x12,
                                             uint8_t x11, uint8_t x10, uint8_t x09, uint8_t x08,
                                             uint8_t x07, uint8_t x06, uint8_t x05, uint8_t x04,
                                             uint8_t x03, uint8_t x02, uint8_t x01, uint8_t x00) noexcept {
  uint64_t hi = scalar_u64_from_8x_u8(x15, x14, x13, x12, x11, x10, x09, x08);
  uint64_t lo = scalar_u64_from_8x_u8(x07, x06, x05, x04, x03, x02, x01, x00);
  return simd_u8(vcombine_u64(vcreate_u64(lo), vcreate_u64(hi)));
}

BL_INLINE_NODEBUG float32x4_t simd_make128_f32(float x0) noexcept {
  return vdupq_n_f32(x0);
}

BL_INLINE_NODEBUG float32x4_t simd_make128_f32(float x1, float x0) noexcept {
  alignas(16) float arr[4] = { x0, x1, x0, x1 };
  return vld1q_f32(arr);
}

BL_INLINE_NODEBUG float32x4_t simd_make128_f32(float x3, float x2, float x1, float x0) noexcept {
  alignas(16) float arr[4] = { x0, x1, x2, x3 };
  return vld1q_f32(arr);
}

#if defined(BL_SIMD_AARCH64)
BL_INLINE_NODEBUG float64x2_t simd_make128_f64(double x0) noexcept {
  return vdupq_n_f64(x0);
}

BL_INLINE_NODEBUG float64x2_t simd_make128_f64(double x1, double x0) noexcept {
  return vcombine_f64(vdup_n_f64(x0), vdup_n_f64(x1));
}
#endif // BL_SIMD_AARCH64

} // {Internal}

// SIMD - Internal - Cast Vector <-> Scalar
// ========================================

namespace Internal {

BL_INLINE_NODEBUG uint32x4_t simd_from_u32(uint32_t val) noexcept {
  return vsetq_lane_u32(val, vdupq_n_u32(0), 0);
}

BL_INLINE_NODEBUG int32_t simd_cast_to_i32(const int32x4_t& src) noexcept {
  return vgetq_lane_s32(src, 0);
}

BL_INLINE_NODEBUG uint32_t simd_cast_to_u32(const uint32x4_t& src) noexcept {
  return vgetq_lane_u32(src, 0);
}

BL_INLINE_NODEBUG uint64x2_t simd_from_u64(int64_t val) noexcept {
  return vsetq_lane_u64(val, vdupq_n_u64(0), 0);
}

BL_INLINE_NODEBUG uint64_t simd_cast_to_u64(const uint64x2_t& src) noexcept {
  return vgetq_lane_u64(src, 0);
}

BL_INLINE_NODEBUG float32x4_t simd_from_f32(float val) noexcept {
  alignas(16) float arr[4]{val, 0, 0, 0};
  return vld1q_f32(arr);
}

#if defined(BL_SIMD_AARCH64)
BL_INLINE_NODEBUG float64x2_t simd_from_f64(double val) noexcept {
  alignas(16) double arr[2]{val, 0};
  return vld1q_f64(arr);
}
#endif // BL_SIMD_AARCH64

BL_INLINE_NODEBUG float simd_cast_to_f32(const float32x4_t& src) noexcept {
  return vgetq_lane_f32(src, 0);
}

#if defined(BL_SIMD_AARCH64)
BL_INLINE_NODEBUG double simd_cast_to_f64(const float64x2_t& src) noexcept {
  return vgetq_lane_f64(src, 0);
}
#endif // BL_SIMD_AARCH64

} // {Internal}

// SIMD - Internal - Convert Vector <-> Vector
// ===========================================

namespace Internal {

BL_INLINE_NODEBUG float32x4_t simd_cvt_i32_f32(const int32x4_t& a) noexcept { return vcvtq_f32_s32(a); }

BL_INLINE_NODEBUG int32x4_t simd_cvt_f32_i32(const float32x4_t& a) noexcept {
#if defined(BL_SIMD_AARCH64) || defined(__ARM_FEATURE_DIRECTED_ROUNDING)
  return vcvtnq_s32_f32(a);
#elif defined(__ARM_FEATURE_FRINT)
  return vcvtq_s32_f32(vrnd32xq_f32(a));
#else
  // How to round without a rounding instruction:
  //   rounded = a >= kMaxN ? a : a + kMagic - kMagic;
  //
  // Can be rewritten as:
  //   pred = (a >= kMaxN) & kMagic;
  //   rounded = a + pred - pred;
  constexpr float kMaxN = 8388608;   // pow(2, 23)
  constexpr float kMagic = 12582912; // pow(2, 23) + pow(2, 22);

  float32x4_t vMaxN = simd_make128_f32(kMaxN);
  float32x4_t vMagic = simd_make128_f32(kMagic);

  uint32x4_t msk = vcgeq_f32(a, vMaxN);
  float32x4_t pred = simd_f32(vandq_u32(msk, simd_u32(vMagic)));

  float32x4_t rounded = vsubq_f32(vaddq_f32(a, pred), pred);
  return vcvtq_s32_f32(rounded);
#endif
}

BL_INLINE_NODEBUG int32x4_t simd_cvtt_f32_i32(const float32x4_t& a) noexcept { return vcvtq_s32_f32(a); }

} // {Internal}

// SIMD - Internal - Convert Vector <-> Scalar
// ===========================================

namespace Internal {

BL_INLINE_NODEBUG float32x4_t simd_cvt_f32_from_scalar_i32(int32_t val) noexcept { return simd_from_f32(float(val)); }
BL_INLINE_NODEBUG int32_t simd_cvt_f32_to_scalar_i32(const float32x4_t& src) noexcept { return  simd_cast_to_i32(simd_cvt_f32_i32(src)); }
BL_INLINE_NODEBUG int32_t simd_cvtt_f32_to_scalar_i32(const float32x4_t& src) noexcept { return  simd_cast_to_i32(simd_cvtt_f32_i32(src)); }

#if defined(BL_SIMD_AARCH64)
BL_INLINE_NODEBUG float64x2_t simd_cvt_f64_from_scalar_i32(int32_t val) noexcept { return simd_from_f64(double(val)); }
#endif // BL_SIMD_AARCH64

} // {Internal}

// SIMD - Internal - Shuffle & Permute
// ===================================

namespace Internal {

BL_INLINE_NODEBUG constexpr uint8_t simd_shuffle_predicate_4x2b(uint8_t d, uint8_t c, uint8_t b, uint8_t a) noexcept {
  return (uint8_t)((d << 6) | (c << 4) | (b << 2) | (a));
}

BL_INLINE_NODEBUG constexpr uint8_t simd_shuffle_predicate_2x1b(uint8_t b, uint8_t a) noexcept {
  return (uint8_t)((b << 1) | (a));
}

template<uint8_t kN>
BL_INLINE_NODEBUG uint8x16_t simd_dup_lane_u8(const uint8x16_t& a) noexcept {
#if defined(BL_SIMD_AARCH64)
  return vdupq_laneq_u8(a, kN);
#else
  return vdupq_n_u8(vgetq_lane_u8(a, kN));
#endif
}

template<uint8_t kN>
BL_INLINE_NODEBUG uint16x8_t simd_dup_lane_u16(const uint16x8_t& a) noexcept {
#if defined(BL_SIMD_AARCH64)
  return vdupq_laneq_u16(a, kN);
#else
  return vdupq_n_u16(vgetq_lane_u16(a, kN));
#endif
}

template<uint8_t kN>
BL_INLINE_NODEBUG uint32x4_t simd_dup_lane_u32(const uint32x4_t& a) noexcept {
#if defined(BL_SIMD_AARCH64)
  return vdupq_laneq_u32(a, kN);
#else
  return vdupq_n_u32(vgetq_lane_u32(a, kN));
#endif
}

template<uint8_t kN>
BL_INLINE_NODEBUG uint64x2_t simd_dup_lane_u64(const uint64x2_t& a) noexcept {
#if defined(BL_SIMD_AARCH64)
  return vdupq_laneq_u64(a, kN);
#else
  return vdupq_n_u64(vgetq_lane_u64(a, kN));
#endif
}

template<uint8_t kN>
BL_INLINE_NODEBUG float32x4_t simd_dup_lane_f32(const float32x4_t& a) noexcept {
#if defined(BL_SIMD_AARCH64)
  return vdupq_laneq_f32(a, kN);
#else
  return vdupq_n_f32(vgetq_lane_f32(a, kN));
#endif
}

#if defined(BL_SIMD_AARCH64)
template<uint8_t kN>
static float64x2_t simd_dup_lane_f64(const float64x2_t& a) noexcept { return vdupq_laneq_f64(a, kN); }
#endif // BL_SIMD_AARCH64

BL_INLINE_NODEBUG uint8x16_t simd_broadcast_u8(const uint8x16_t& a) noexcept { return simd_dup_lane_u8<0>(a); }
BL_INLINE_NODEBUG uint16x8_t simd_broadcast_u16(const uint16x8_t& a) noexcept { return simd_dup_lane_u16<0>(a); }
BL_INLINE_NODEBUG uint32x4_t simd_broadcast_u32(const uint32x4_t& a) noexcept { return simd_dup_lane_u32<0>(a); }
BL_INLINE_NODEBUG uint64x2_t simd_broadcast_u64(const uint64x2_t& a) noexcept { return simd_dup_lane_u64<0>(a); }
BL_INLINE_NODEBUG float32x4_t simd_broadcast_f32(const float32x4_t& a) noexcept { return simd_dup_lane_f32<0>(a); }
#if defined(BL_SIMD_AARCH64)
BL_INLINE_NODEBUG float64x2_t simd_broadcast_f64(const float64x2_t& a) noexcept { return simd_dup_lane_f64<0>(a); }
#endif // BL_SIMD_AARCH64

BL_INLINE_NODEBUG uint8x16_t simd_swizzlev_u8(const uint8x16_t& a, const uint8x16_t& b) noexcept {
  int8x16_t tbl = simd_i8(a);
  uint8x16_t idx = vandq_u8(b, vdupq_n_u8(0x8F));
#if defined(BL_SIMD_AARCH64)
  return simd_u8(vqtbl1q_s8(tbl, idx));
#elif defined(__GNUC__)
  int8x16_t ret;
  __asm__ __volatile__(
    "vtbl.8  %e[ret], {%e[tbl], %f[tbl]}, %e[idx]\n"
    "vtbl.8  %f[ret], {%e[tbl], %f[tbl]}, %f[idx]\n"
    : [ret] "=&w"(ret)
    : [tbl] "w"(tbl), [idx] "w"(idx));
  return simd_u8(ret);
#else
  int8x8x2_t p = {vget_low_s8(tbl), vget_high_s8(tbl)};
  return simd_u8(vcombine_s8(vtbl2_s8(p, vget_low_u8(idx)),
                             vtbl2_s8(p, vget_high_u8(idx))));
#endif
}

template<uint8_t D, uint8_t C, uint8_t B, uint8_t A>
BL_INLINE_NODEBUG uint16x8_t simd_swizzle_lo_u16(const uint16x8_t& a) noexcept {
#ifdef BL_SIMD_BUILTIN_SHUFFLEVECTOR
  return __builtin_shufflevector(a, a, A, B, C, D, 4, 5, 6, 7);
#else
  return uint16x8_t{a[A], a[B], a[C], a[D], a[4], a[5], a[6], a[7]};
#endif // BL_SIMD_BUILTIN_SHUFFLEVECTOR
}

template<uint8_t D, uint8_t C, uint8_t B, uint8_t A>
BL_INLINE_NODEBUG uint16x8_t simd_swizzle_hi_u16(const uint16x8_t& a) noexcept {
#ifdef BL_SIMD_BUILTIN_SHUFFLEVECTOR
  return __builtin_shufflevector(a, a, 0, 1, 2, 3, A + 4, B + 4, C + 4, D + 4);
#else
  return uint16x8_t{a[0], a[1], a[2], a[3], a[A + 4], a[B + 4], a[C + 4], a[D + 4]};
#endif // BL_SIMD_BUILTIN_SHUFFLEVECTOR
}

template<uint8_t D, uint8_t C, uint8_t B, uint8_t A>
BL_INLINE_NODEBUG uint16x8_t simd_swizzle_u16(const uint16x8_t& a) noexcept {
#ifdef BL_SIMD_BUILTIN_SHUFFLEVECTOR
  return __builtin_shufflevector(a, a, A, B, C, D, A + 4, B + 4, C + 4, D + 4);
#else
  return uint16x8_t{a[A], a[B], a[C], a[D], a[A + 4], a[B + 4], a[C + 4], a[D + 4]};
#endif // BL_SIMD_BUILTIN_SHUFFLEVECTOR
}

template<uint8_t D, uint8_t C, uint8_t B, uint8_t A>
BL_INLINE_NODEBUG uint32x4_t simd_swizzle_u32(const uint32x4_t& a) noexcept {
#ifdef BL_SIMD_BUILTIN_SHUFFLEVECTOR
  return __builtin_shufflevector(a, a, A, B, C, D);
#else
  constexpr uint8_t kPredicate = simd_shuffle_predicate_4x2b(D, C, B, A);
  constexpr uint8_t k0000 = simd_shuffle_predicate_4x2b(0, 0, 0, 0);
  constexpr uint8_t k0101 = simd_shuffle_predicate_4x2b(0, 1, 0, 1);
  constexpr uint8_t k1010 = simd_shuffle_predicate_4x2b(1, 0, 1, 0);
  constexpr uint8_t k1023 = simd_shuffle_predicate_4x2b(1, 0, 2, 3);
  constexpr uint8_t k1111 = simd_shuffle_predicate_4x2b(1, 1, 1, 1);
  constexpr uint8_t k2222 = simd_shuffle_predicate_4x2b(2, 2, 2, 2);
  constexpr uint8_t k2323 = simd_shuffle_predicate_4x2b(2, 3, 2, 3);
  constexpr uint8_t k3210 = simd_shuffle_predicate_4x2b(3, 2, 1, 0);
  constexpr uint8_t k3232 = simd_shuffle_predicate_4x2b(3, 2, 3, 2);
  constexpr uint8_t k3333 = simd_shuffle_predicate_4x2b(3, 3, 3, 3);

  if BL_CONSTEXPR (kPredicate == k0000) {
    return simd_dup_lane_u32<0>(a);
  }
  else if BL_CONSTEXPR (kPredicate == k0101) {
    uint32x2_t t = vrev64_u32(vget_low_u32(a));
    return vcombine_u32(t, t);
  }
  else if BL_CONSTEXPR (kPredicate == k1010) {
    uint32x2_t t = vget_low_u32(a);
    return vcombine_u32(t, t);
  }
  else if BL_CONSTEXPR (kPredicate == k1023) {
    return vrev64q_u32(a);
  }
  else if BL_CONSTEXPR (kPredicate == k1111) {
    return simd_dup_lane_u32<1>(a);
  }
  else if BL_CONSTEXPR (kPredicate == k2222) {
    return simd_dup_lane_u32<2>(a);
  }
  else if BL_CONSTEXPR (kPredicate == k2323) {
    uint32x2_t t = vrev64_u32(vget_high_u32(a));
    return vcombine_u32(t, t);
  }
  else if BL_CONSTEXPR (kPredicate == k3210) {
    return a;
  }
  else if BL_CONSTEXPR (kPredicate == k3232) {
    uint32x2_t t = vget_high_u32(a);
    return vcombine_u32(t, t);
  }
  else if BL_CONSTEXPR (kPredicate == k3333) {
    return simd_dup_lane_u32<3>(a);
  }
  else {
    return uint32x4_t{a[A], a[B], a[C], a[D]};
  }
#endif // BL_SIMD_BUILTIN_SHUFFLEVECTOR
}

template<uint8_t B, uint8_t A>
BL_INLINE_NODEBUG uint64x2_t simd_swizzle_u64(const uint64x2_t& a) noexcept {
#ifdef BL_SIMD_BUILTIN_SHUFFLEVECTOR
  return __builtin_shufflevector(a, a, A, B);
#else
  constexpr uint8_t kPredicate = simd_shuffle_predicate_2x1b(B, A);
  constexpr uint8_t k00 = simd_shuffle_predicate_2x1b(0, 0);
  constexpr uint8_t k01 = simd_shuffle_predicate_2x1b(0, 1);
  constexpr uint8_t k10 = simd_shuffle_predicate_2x1b(1, 0);
  // (not used in code)
  // constexpr uint8_t k11 = simd_shuffle_predicate_2x1b(1, 1);

  if BL_CONSTEXPR (kPredicate == k00) {
    return simd_dup_lane_u64<0>(a);
  }
  else if BL_CONSTEXPR (kPredicate == k01) {
    return vcombine_u64(vget_high_u64(a), vget_low_u64(a));
  }
  else if BL_CONSTEXPR (kPredicate == k10) {
    return a;
  }
  else {
    return simd_dup_lane_u64<1>(a);
  }
#endif // BL_SIMD_BUILTIN_SHUFFLEVECTOR
}

template<uint8_t D, uint8_t C, uint8_t B, uint8_t A>
BL_INLINE_NODEBUG float32x4_t simd_swizzle_f32(const float32x4_t& a) noexcept {
  return simd_f32(simd_swizzle_u32<D, C, B, A>(simd_u32(a)));
}

#if defined(BL_SIMD_AARCH64)
template<uint8_t B, uint8_t A>
BL_INLINE_NODEBUG float64x2_t simd_swizzle_f64(const float64x2_t& a) noexcept {
  return simd_f64(simd_swizzle_u64<B, A>(simd_u64(a)));
}
#endif // BL_SIMD_AARCH64

template<uint8_t D, uint8_t C, uint8_t B, uint8_t A>
BL_INLINE_NODEBUG uint32x4_t simd_shuffle_u32(const uint32x4_t& lo, const uint32x4_t& hi) noexcept {
#ifdef BL_SIMD_BUILTIN_SHUFFLEVECTOR
  return __builtin_shufflevector(lo, hi, A, B, C + 4, D + 4);
#else
  return uint32x4_t{lo[A], lo[B], hi[C], hi[D]};
#endif // BL_SIMD_BUILTIN_SHUFFLEVECTOR
}

template<uint8_t B, uint8_t A>
BL_INLINE_NODEBUG uint64x2_t simd_shuffle_u64(const uint64x2_t& lo, const uint64x2_t& hi) noexcept {
#ifdef BL_SIMD_BUILTIN_SHUFFLEVECTOR
  return __builtin_shufflevector(lo, hi, A, B + 2);
#else
  return uint64x2_t{lo[A], hi[B]};
#endif // BL_SIMD_BUILTIN_SHUFFLEVECTOR
}

template<uint8_t D, uint8_t C, uint8_t B, uint8_t A>
BL_INLINE_NODEBUG float32x4_t simd_shuffle_f32(const float32x4_t& lo, const float32x4_t& hi) noexcept {
#ifdef BL_SIMD_BUILTIN_SHUFFLEVECTOR
  return __builtin_shufflevector(lo, hi, A, B, C + 4, D + 4);
#else
  return simd_f32(simd_shuffle_u32<D, C, B, A>(simd_u32(lo), simd_u32(hi)));
#endif // BL_SIMD_BUILTIN_SHUFFLEVECTOR
}

#if defined(BL_SIMD_AARCH64)
template<uint8_t B, uint8_t A>
BL_INLINE_NODEBUG float64x2_t simd_shuffle_f64(const float64x2_t& lo, const float64x2_t& hi) noexcept {
#ifdef BL_SIMD_BUILTIN_SHUFFLEVECTOR
  return __builtin_shufflevector(lo, hi, A, B + 2);
#else
  return simd_f64(simd_shuffle_u64<B, A>(simd_u64(lo), simd_u64(hi)));
#endif // BL_SIMD_BUILTIN_SHUFFLEVECTOR
}
#endif // BL_SIMD_AARCH64

BL_INLINE_NODEBUG uint32x4_t simd_dup_lo_u32(const uint32x4_t& a) noexcept { return simd_swizzle_u32<2, 2, 0, 0>(a); }
BL_INLINE_NODEBUG uint32x4_t simd_dup_hi_u32(const uint32x4_t& a) noexcept { return simd_swizzle_u32<3, 3, 1, 1>(a); }

BL_INLINE_NODEBUG uint64x2_t simd_dup_lo_u64(const uint64x2_t& a) noexcept { return simd_dup_lane_u64<0>(a); }
BL_INLINE_NODEBUG uint64x2_t simd_dup_hi_u64(const uint64x2_t& a) noexcept { return simd_dup_lane_u64<1>(a); }

BL_INLINE_NODEBUG float32x4_t simd_dup_lo_f32(const float32x4_t& a) noexcept { return simd_swizzle_f32<2, 2, 0, 0>(a); }
BL_INLINE_NODEBUG float32x4_t simd_dup_hi_f32(const float32x4_t& a) noexcept { return simd_swizzle_f32<3, 3, 1, 1>(a); }

BL_INLINE_NODEBUG float32x4_t simd_dup_lo_2xf32(const float32x4_t& a) noexcept { return simd_swizzle_f32<1, 0, 1, 0>(a); }
BL_INLINE_NODEBUG float32x4_t simd_dup_hi_2xf32(const float32x4_t& a) noexcept { return simd_swizzle_f32<3, 2, 3, 2>(a); }

BL_INLINE_NODEBUG uint32x4_t simd_swap_u32(const uint32x4_t& a) noexcept { return simd_swizzle_u32<2, 3, 0, 1>(a); }
BL_INLINE_NODEBUG uint64x2_t simd_swap_u64(const uint64x2_t& a) noexcept { return simd_swizzle_u64<0, 1>(a); }
BL_INLINE_NODEBUG float32x4_t simd_swap_f32(const float32x4_t& a) noexcept { return simd_swizzle_f32<2, 3, 0, 1>(a); }

#if defined(BL_SIMD_AARCH64)
BL_INLINE_NODEBUG float64x2_t simd_dup_lo_f64(const float64x2_t& a) noexcept { return simd_swizzle_f64<0, 0>(a); }
BL_INLINE_NODEBUG float64x2_t simd_dup_hi_f64(const float64x2_t& a) noexcept { return simd_swizzle_f64<1, 1>(a); }
BL_INLINE_NODEBUG float64x2_t simd_swap_f64(const float64x2_t& a) noexcept { return simd_swizzle_f64<0, 1>(a); }
#endif // BL_SIMD_AARCH64

BL_INLINE_NODEBUG uint8x16_t simd_interleave_lo_u8(const uint8x16_t& a, const uint8x16_t& b) noexcept {
#if defined(BL_SIMD_AARCH64)
  return vzip1q_u8(a, b);
#else
  uint8x8_t a_low = vget_low_u8(a);
  uint8x8_t b_low = vget_low_u8(b);
  uint8x8x2_t ab = vzip_u8(a_low, b_low);
  return vcombine_u8(ab.val[0], ab.val[1]);
#endif
}

BL_INLINE_NODEBUG uint8x16_t simd_interleave_hi_u8(const uint8x16_t& a, const uint8x16_t& b) noexcept {
#if defined(BL_SIMD_AARCH64)
  return vzip2q_u8(a, b);
#else
  uint8x8_t a_high = vget_high_u8(a);
  uint8x8_t b_high = vget_high_u8(b);
  uint8x8x2_t ab = vzip_u8(a_high, b_high);
<<<<<<< HEAD
#if defined(__ANDROID__)
  return vcombine_u8(ab.val[0], ab.val[1]);
#else
  return vcombine_u8(ab.va_low[0], ab.va_low[1]);
=======
  return vcombine_u8(ab.val[0], ab.val[1]);
>>>>>>> 3cef72dc
#endif
#endif
}

BL_INLINE_NODEBUG uint16x8_t simd_interleave_lo_u16(const uint16x8_t& a, const uint16x8_t& b) noexcept {
#if defined(BL_SIMD_AARCH64)
  return vzip1q_u16(a, b);
#else
  uint16x4_t a_low = vget_low_u16(a);
  uint16x4_t b_low = vget_low_u16(b);
  uint16x4x2_t ab = vzip_u16(a_low, b_low);
<<<<<<< HEAD
#if defined(__ANDROID__)
  return vcombine_u16(ab.val[0], ab.val[1]);
#else
  return vcombine_u16(ab.va_low[0], ab.va_low[1]);
=======
  return vcombine_u16(ab.val[0], ab.val[1]);
>>>>>>> 3cef72dc
#endif
#endif
}

BL_INLINE_NODEBUG uint16x8_t simd_interleave_hi_u16(const uint16x8_t& a, const uint16x8_t& b) noexcept {
#if defined(BL_SIMD_AARCH64)
  return vzip2q_u16(a, b);
#else
  uint16x4_t a_high = vget_high_u16(a);
  uint16x4_t b_high = vget_high_u16(b);
  uint16x4x2_t ab = vzip_u16(a_high, b_high);
<<<<<<< HEAD
#if defined(__ANDROID__)
  return vcombine_u16(ab.val[0], ab.val[1]);
#else
  return vcombine_u16(ab.va_low[0], ab.va_low[1]);
=======
  return vcombine_u16(ab.val[0], ab.val[1]);
>>>>>>> 3cef72dc
#endif
#endif
}

BL_INLINE_NODEBUG uint32x4_t simd_interleave_lo_u32(const uint32x4_t& a, const uint32x4_t& b) noexcept {
#if defined(BL_SIMD_AARCH64)
  return vzip1q_u32(a, b);
#else
  uint32x2_t a_low = vget_low_u32(a);
  uint32x2_t b_low = vget_low_u32(b);
  uint32x2x2_t ab = vzip_u32(a_low, b_low);
<<<<<<< HEAD
#if defined(__ANDROID__)
  return vcombine_u32(ab.val[0], ab.val[1]);
#else
  return vcombine_u32(ab.va_low[0], ab.va_low[1]);
=======
  return vcombine_u32(ab.val[0], ab.val[1]);
>>>>>>> 3cef72dc
#endif
#endif
}

BL_INLINE_NODEBUG uint32x4_t simd_interleave_hi_u32(const uint32x4_t& a, const uint32x4_t& b) noexcept {
#if defined(BL_SIMD_AARCH64)
  return vzip2q_u32(a, b);
#else
  uint32x2_t a_high = vget_high_u32(a);
  uint32x2_t b_high = vget_high_u32(b);
  uint32x2x2_t ab = vzip_u32(a_high, b_high);
<<<<<<< HEAD
#if defined(__ANDROID__)
  return vcombine_u32(ab.val[0], ab.val[1]);
#else
return vcombine_u32(ab.va_low[0], ab.va_low[1]);
#endif
=======
  return vcombine_u32(ab.val[0], ab.val[1]);
>>>>>>> 3cef72dc
#endif
}

BL_INLINE_NODEBUG uint64x2_t simd_interleave_lo_u64(const uint64x2_t& a, const uint64x2_t& b) noexcept {
#if defined(BL_SIMD_AARCH64)
  return vzip1q_u64(a, b);
#else
  uint64x1_t a_low = vget_low_u64(a);
  uint64x1_t b_low = vget_low_u64(b);
  return vcombine_u64(a_low, b_low);
#endif
}

BL_INLINE_NODEBUG uint64x2_t simd_interleave_hi_u64(const uint64x2_t& a, const uint64x2_t& b) noexcept {
#if defined(BL_SIMD_AARCH64)
  return vzip2q_u64(a, b);
#else
  uint64x1_t a_high = vget_high_u64(a);
  uint64x1_t b_high = vget_high_u64(b);
  return vcombine_u64(a_high, b_high);
#endif
}

BL_INLINE_NODEBUG float32x4_t simd_interleave_lo_f32(const float32x4_t& a, const float32x4_t& b) noexcept {
#if defined(BL_SIMD_AARCH64)
  return vzip1q_f32(a, b);
#else
  float32x2_t a_low = vget_low_f32(a);
  float32x2_t b_low = vget_low_f32(b);
  float32x2x2_t ab = vzip_f32(a_low, b_low);
<<<<<<< HEAD
#if defined(__ANDROID__)
return vcombine_f32(ab.val[0], ab.val[1]);
#else
return vcombine_f32(ab.va_low[0], ab.va_low[1]);
#endif
=======
  return vcombine_f32(ab.val[0], ab.val[1]);
>>>>>>> 3cef72dc
#endif
}

BL_INLINE_NODEBUG float32x4_t simd_interleave_hi_f32(const float32x4_t& a, const float32x4_t& b) noexcept {
#if defined(BL_SIMD_AARCH64)
  return vzip2q_f32(a, b);
#else
  float32x2_t a_high = vget_high_f32(a);
  float32x2_t b_high = vget_high_f32(b);
  float32x2x2_t ab = vzip_f32(a_high, b_high);
<<<<<<< HEAD
#if defined(__ANDROID__)
return vcombine_f32(ab.val[0], ab.val[1]);
#else
return vcombine_f32(ab.va_low[0], ab.va_low[1]);
#endif
=======
  return vcombine_f32(ab.val[0], ab.val[1]);
>>>>>>> 3cef72dc
#endif
}

#if defined(BL_SIMD_AARCH64)
BL_INLINE_NODEBUG float64x2_t simd_interleave_lo_f64(const float64x2_t& a, const float64x2_t& b) noexcept {
  return vzip1q_f64(a, b);
}

BL_INLINE_NODEBUG float64x2_t simd_interleave_hi_f64(const float64x2_t& a, const float64x2_t& b) noexcept {
  return vzip2q_f64(a, b);
}
#endif // BL_SIMD_AARCH64

template<int kN>
BL_INLINE_NODEBUG uint8x16_t simd_alignr_u128(const uint8x16_t& a, const uint8x16_t& b) noexcept { return vextq_u8(b, a, kN); }

} // {Internal}

// SIMD - Internal - Integer Packing & Unpacking
// =============================================

namespace Internal {

BL_INLINE_NODEBUG int8x16_t simd_packs_128_i16_i8(const int16x8_t& a) noexcept {
  int8x8_t packed = vqmovn_s16(a);
  return vcombine_s8(packed, packed);
}

BL_INLINE_NODEBUG uint8x16_t simd_packs_128_i16_u8(const int16x8_t& a) noexcept {
  uint8x8_t packed = vqmovun_s16(a);
  return vcombine_u8(packed, packed);
}

BL_INLINE_NODEBUG uint8x16_t simd_packs_128_u16_u8(const uint16x8_t& a) noexcept {
  uint8x8_t packed = vqmovn_u16(a);
  return vcombine_u8(packed, packed);
}

BL_INLINE_NODEBUG uint8x16_t simd_packz_128_u16_u8(const uint16x8_t& a) noexcept {
  uint8x8_t packed = vmovn_u16(a);
  return vcombine_u8(packed, packed);
}

BL_INLINE_NODEBUG int16x8_t simd_packs_128_i32_i16(const int32x4_t& a) noexcept {
  int16x4_t packed = vqmovn_s32(a);
  return vcombine_s16(packed, packed);
}

BL_INLINE_NODEBUG uint16x8_t simd_packs_128_i32_u16(const int32x4_t& a) noexcept {
  uint16x4_t packed = vqmovun_s32(a);
  return vcombine_u16(packed, packed);
}

BL_INLINE_NODEBUG uint16x8_t simd_packs_128_u32_u16(const uint32x4_t& a) noexcept {
  uint16x4_t packed = vqmovn_u32(a);
  return vcombine_u16(packed, packed);
}

BL_INLINE_NODEBUG uint16x8_t simd_packz_128_u32_u16(const uint32x4_t& a) noexcept {
  uint16x4_t packed = vmovn_u32(a);
  return vcombine_u16(packed, packed);
}

BL_INLINE_NODEBUG int8x16_t simd_packs_128_i32_i8(const int32x4_t& a) noexcept {
  int16x4_t p16 = vqmovn_s32(a);
  int8x8_t p8 = vqmovn_s16(vcombine_s16(p16, p16));
  return vcombine_s8(p8, p8);
}

BL_INLINE_NODEBUG uint8x16_t simd_packs_128_i32_u8(const int32x4_t& a) noexcept {
  int16x4_t p16 = vqmovn_s32(a);
  uint8x8_t p8 = vqmovun_s16(vcombine_s16(p16, p16));
  return vcombine_u8(p8, p8);
}

BL_INLINE_NODEBUG uint8x16_t simd_packs_128_u32_u8(const uint32x4_t& a) noexcept {
  uint16x4_t p16 = vqmovn_u32(a);
  uint8x8_t p8 = vqmovn_u16(vcombine_u16(p16, p16));
  return vcombine_u8(p8, p8);
}

BL_INLINE_NODEBUG uint8x16_t simd_packz_128_u32_u8(const uint32x4_t& a) noexcept {
  uint16x4_t p16 = vmovn_u32(a);
  uint8x8_t p8 = vmovn_u16(vcombine_u16(p16, p16));
  return vcombine_u8(p8, p8);
}

BL_INLINE_NODEBUG int8x16_t simd_packs_128_i16_i8(const int16x8_t& a, const int16x8_t& b) noexcept {
  return vcombine_s8(vqmovn_s16(a), vqmovn_s16(b));
}

BL_INLINE_NODEBUG uint8x16_t simd_packs_128_i16_u8(const int16x8_t& a, const int16x8_t& b) noexcept {
  return vcombine_u8(vqmovun_s16(a), vqmovun_s16(b));
}

BL_INLINE_NODEBUG uint8x16_t simd_packs_128_u16_u8(const uint16x8_t& a, const uint16x8_t& b) noexcept {
  return vcombine_u8(vqmovn_u16(a), vqmovn_u16(b));
}

BL_INLINE_NODEBUG uint8x16_t simd_packz_128_u16_u8(const uint16x8_t& a, const uint16x8_t& b) noexcept {
  return vcombine_u8(vmovn_u16(a), vmovn_u16(b));
}

BL_INLINE_NODEBUG int16x8_t simd_packs_128_i32_i16(const int32x4_t& a, const int32x4_t& b) noexcept {
  return vcombine_s16(vqmovn_s32(a), vqmovn_s32(b));
}

BL_INLINE_NODEBUG uint16x8_t simd_packs_128_i32_u16(const int32x4_t& a, const int32x4_t& b) noexcept {
  return vcombine_u16(vqmovun_s32(a), vqmovun_s32(b));
}

BL_INLINE_NODEBUG uint16x8_t simd_packs_128_u32_u16(const uint32x4_t& a, const uint32x4_t& b) noexcept {
  return vcombine_u16(vqmovn_u32(a), vqmovn_u32(b));
}

BL_INLINE_NODEBUG uint16x8_t simd_packz_128_u32_u16(const uint32x4_t& a, const uint32x4_t& b) noexcept {
  return vcombine_u16(vmovn_u32(a), vmovn_u32(b));
}

BL_INLINE_NODEBUG int8x16_t simd_packs_128_i32_i8(const int32x4_t& a, const int32x4_t& b) noexcept {
  return simd_packs_128_i16_i8(simd_packs_128_i32_i16(a, b));
}

BL_INLINE_NODEBUG uint8x16_t simd_packs_128_i32_u8(const int32x4_t& a, const int32x4_t& b) noexcept {
  return simd_packs_128_i16_u8(simd_packs_128_i32_i16(a, b));
}

BL_INLINE_NODEBUG uint8x16_t simd_packs_128_u32_u8(const uint32x4_t& a, const uint32x4_t& b) noexcept {
  return simd_packs_128_u16_u8(simd_packs_128_u32_u16(a, b));
}

BL_INLINE_NODEBUG uint8x16_t simd_packz_128_u32_u8(const uint32x4_t& a, const uint32x4_t& b) noexcept {
  return simd_packz_128_u16_u8(simd_packz_128_u32_u16(a, b));
}

BL_INLINE_NODEBUG int8x16_t simd_packs_128_i32_i8(const int32x4_t& a, const int32x4_t& b, const int32x4_t& c, const int32x4_t& d) noexcept {
  return simd_packs_128_i16_i8(simd_packs_128_i32_i16(a, b), simd_packs_128_i32_i16(c, d));
}

BL_INLINE_NODEBUG uint8x16_t simd_packs_128_i32_u8(const int32x4_t& a, const int32x4_t& b, const int32x4_t& c, const int32x4_t& d) noexcept {
  return simd_packs_128_i16_u8(simd_packs_128_i32_i16(a, b), simd_packs_128_i32_i16(c, d));
}

BL_INLINE_NODEBUG uint8x16_t simd_packs_128_u32_u8(const uint32x4_t& a, const uint32x4_t& b, const uint32x4_t& c, const uint32x4_t& d) noexcept {
  return simd_packs_128_u16_u8(simd_packs_128_u32_u16(a, b), simd_packs_128_u32_u16(c, d));
}

BL_INLINE_NODEBUG uint8x16_t simd_packz_128_u32_u8(const uint32x4_t& a, const uint32x4_t& b, const uint32x4_t& c, const uint32x4_t& d) noexcept {
  return simd_packz_128_u16_u8(simd_packz_128_u32_u16(a, b), simd_packz_128_u32_u16(c, d));
}

BL_INLINE_NODEBUG int16x8_t simd_unpack_lo64_i8_i16(const int8x16_t& a) noexcept { return vmovl_s8(vget_low_s8(a)); }
BL_INLINE_NODEBUG int16x8_t simd_unpack_hi64_i8_i16(const int8x16_t& a) noexcept { return vmovl_s8(vget_high_s8(a)); }
BL_INLINE_NODEBUG uint16x8_t simd_unpack_lo64_u8_u16(const uint8x16_t& a) noexcept { return vmovl_u8(vget_low_u8(a)); }
BL_INLINE_NODEBUG uint16x8_t simd_unpack_hi64_u8_u16(const uint8x16_t& a) noexcept { return vmovl_u8(vget_high_u8(a)); }
BL_INLINE_NODEBUG int32x4_t simd_unpack_lo64_i16_i32(const int16x8_t& a) noexcept { return vmovl_s16(vget_low_s16(a)); }
BL_INLINE_NODEBUG int32x4_t simd_unpack_hi64_i16_i32(const int16x8_t& a) noexcept { return vmovl_s16(vget_high_s16(a)); }
BL_INLINE_NODEBUG uint32x4_t simd_unpack_lo64_u16_u32(const uint16x8_t& a) noexcept { return vmovl_u16(vget_low_u16(a)); }
BL_INLINE_NODEBUG uint32x4_t simd_unpack_hi64_u16_u32(const uint16x8_t& a) noexcept { return vmovl_u16(vget_high_u16(a)); }
BL_INLINE_NODEBUG int64x2_t simd_unpack_lo64_i32_i64(const int32x4_t& a) noexcept { return vmovl_s32(vget_low_s32(a)); }
BL_INLINE_NODEBUG int64x2_t simd_unpack_hi64_i32_i64(const int32x4_t& a) noexcept { return vmovl_s32(vget_high_s32(a)); }
BL_INLINE_NODEBUG uint64x2_t simd_unpack_lo64_u32_u64(const uint32x4_t& a) noexcept { return vmovl_u32(vget_low_u32(a)); }
BL_INLINE_NODEBUG uint64x2_t simd_unpack_hi64_u32_u64(const uint32x4_t& a) noexcept { return vmovl_u32(vget_high_u32(a)); }
BL_INLINE_NODEBUG int32x4_t simd_unpack_lo32_i8_i32(const int8x16_t& a) noexcept { return vmovl_s16(vget_low_s16(vmovl_s8(vget_low_s8(a)))); }
BL_INLINE_NODEBUG uint32x4_t simd_unpack_lo32_u8_u32(const uint8x16_t& a) noexcept { return vmovl_u16(vget_low_u16(vmovl_u8(vget_low_u8(a)))); }

BL_INLINE_NODEBUG int16x8_t simd_movw_i8_i16(const int8x16_t& a) noexcept { return simd_unpack_lo64_i8_i16(a); }
BL_INLINE_NODEBUG uint16x8_t simd_movw_u8_u16(const uint8x16_t& a) noexcept { return simd_unpack_lo64_u8_u16(a); }
BL_INLINE_NODEBUG int32x4_t simd_movw_i16_i32(const int16x8_t& a) noexcept { return simd_unpack_lo64_i16_i32(a); }
BL_INLINE_NODEBUG uint32x4_t simd_movw_u16_u32(const uint16x8_t& a) noexcept { return simd_unpack_lo64_u16_u32(a); }
BL_INLINE_NODEBUG int64x2_t simd_movw_i32_i64(const int32x4_t& a) noexcept { return simd_unpack_lo64_i32_i64(a); }
BL_INLINE_NODEBUG uint64x2_t simd_movw_u32_u64(const uint32x4_t& a) noexcept { return simd_unpack_lo64_u32_u64(a); }
BL_INLINE_NODEBUG int32x4_t simd_movw_i8_i32(const int8x16_t& a) noexcept { return simd_unpack_lo32_i8_i32(a); }
BL_INLINE_NODEBUG uint32x4_t simd_movw_u8_u32(const uint8x16_t& a) noexcept { return simd_unpack_lo32_u8_u32(a); }

} // {Internal}

// SIMD - Internal - Arithmetic and Logical Operations
// ===================================================

namespace Internal {

BL_INLINE_NODEBUG uint8x16_t simd_not(const uint8x16_t& a) noexcept { return vmvnq_u8(a); }

BL_INLINE_NODEBUG uint8x16_t simd_and(const uint8x16_t& a, const uint8x16_t& b) noexcept { return vandq_u8(a, b); }
BL_INLINE_NODEBUG uint8x16_t simd_andnot(const uint8x16_t& a, const uint8x16_t& b) noexcept { return vbicq_u8(b, a); }
BL_INLINE_NODEBUG uint8x16_t simd_or(const uint8x16_t& a, const uint8x16_t& b) noexcept { return vorrq_u8(a, b); }
BL_INLINE_NODEBUG uint8x16_t simd_xor(const uint8x16_t& a, const uint8x16_t& b) noexcept { return veorq_u8(a, b); }

BL_INLINE_NODEBUG uint8x16_t simd_blendv_bits_u8(const uint8x16_t& a, const uint8x16_t& b, const uint8x16_t& msk) noexcept { return vbslq_u8(msk, b, a); }
BL_INLINE_NODEBUG uint8x16_t simd_blendv_u8(const uint8x16_t& a, const uint8x16_t& b, const uint8x16_t& msk) noexcept { return simd_blendv_bits_u8(a, b, msk); }

template<uint32_t H, uint32_t G, uint32_t F, uint32_t E, uint32_t D, uint32_t C, uint32_t B, uint32_t A>
BL_INLINE_NODEBUG uint8x16_t simd_blend_u16(const uint8x16_t& a, const uint8x16_t& b) noexcept {
  alignas(16) static constexpr uint16_t msk[8] = {
    uint16_t(A ? 0xFFFFu : 0u), uint16_t(B ? 0xFFFFu : 0u),
    uint16_t(C ? 0xFFFFu : 0u), uint16_t(D ? 0xFFFFu : 0u),
    uint16_t(E ? 0xFFFFu : 0u), uint16_t(F ? 0xFFFFu : 0u),
    uint16_t(G ? 0xFFFFu : 0u), uint16_t(H ? 0xFFFFu : 0u)
  };
  return simd_blendv_bits_u8(a, b, simd_u8(vld1q_u16(msk)));
}

template<uint32_t D, uint32_t C, uint32_t B, uint32_t A>
BL_INLINE_NODEBUG uint8x16_t simd_blend_u32(const uint8x16_t& a, const uint8x16_t& b) noexcept {
  alignas(16) static constexpr uint32_t msk[8] = {
    uint32_t(A ? 0xFFFFFFFFu : 0u),
    uint32_t(B ? 0xFFFFFFFFu : 0u),
    uint32_t(C ? 0xFFFFFFFFu : 0u),
    uint32_t(D ? 0xFFFFFFFFu : 0u)
  };
  return simd_blendv_bits_u8(a, b, simd_u8(vld1q_u32(msk)));
}

template<uint32_t B, uint32_t A>
BL_INLINE_NODEBUG uint8x16_t simd_blend_u64(const uint8x16_t& a, const uint8x16_t& b) noexcept {
  alignas(16) static constexpr uint64_t msk[2] = {
    uint64_t(A ? 0xFFFFFFFFFFFFFFFFu : 0u),
    uint64_t(B ? 0xFFFFFFFFFFFFFFFFu : 0u)
  };
  return simd_blendv_bits_u8(a, b, simd_u8(vld1q_u64(msk)));
}

template<typename SimdT>
BL_INLINE_NODEBUG SimdT simd_blendv_bits(const SimdT& a, const SimdT& b, const SimdT& msk) noexcept {
  return simd_cast<SimdT>(simd_blendv_bits_u8(simd_u8(a), simd_u8(b), simd_u8(msk)));
}

BL_INLINE_NODEBUG float32x4_t simd_abs_f32(const float32x4_t& a) noexcept { return vabsq_f32(a); }

BL_INLINE_NODEBUG float32x4_t simd_sqrt_f32(const float32x4_t& a) noexcept {
#if defined(BL_SIMD_AARCH64)
  return vsqrtq_f32(a);
#else
  float32x4_t rcp = vrsqrteq_f32(a);

  rcp = vmulq_f32(rcp, vrsqrtsq_f32(vmulq_f32(a, rcp), rcp));
  rcp = vmulq_f32(rcp, vrsqrtsq_f32(vmulq_f32(a, rcp), rcp));
  rcp = vmulq_f32(rcp, vrsqrtsq_f32(vmulq_f32(a, rcp), rcp));

  float32x4_t zero = simd_make128_f32(0.0f);
  float32x4_t root = vmulq_f32(rcp, a);

  return simd_f32(
    simd_blendv_bits_u8(
      simd_u8(root),
      simd_u8(zero),
      simd_u8(vceqq_f32(a, zero))));
#endif
}

BL_INLINE_NODEBUG float32x4_t simd_add_f32(const float32x4_t& a, const float32x4_t& b) noexcept { return vaddq_f32(a, b); }
BL_INLINE_NODEBUG float32x4_t simd_sub_f32(const float32x4_t& a, const float32x4_t& b) noexcept { return vsubq_f32(a, b); }
BL_INLINE_NODEBUG float32x4_t simd_mul_f32(const float32x4_t& a, const float32x4_t& b) noexcept { return vmulq_f32(a, b); }
BL_INLINE_NODEBUG float32x4_t simd_min_f32(const float32x4_t& a, const float32x4_t& b) noexcept { return vminq_f32(a, b); }
BL_INLINE_NODEBUG float32x4_t simd_max_f32(const float32x4_t& a, const float32x4_t& b) noexcept { return vmaxq_f32(a, b); }

#if defined(BL_SIMD_AARCH64)
BL_INLINE_NODEBUG float32x4_t simd_div_f32(const float32x4_t& a, const float32x4_t& b) noexcept { return vdivq_f32(a, b); }
#else
BL_INLINE_NODEBUG float32x4_t simd_div_f32(const float32x4_t& a, const float32x4_t& b) noexcept {
  float32x4_t rcp = vrecpeq_f32(b);
  rcp = vmulq_f32(rcp, vrecpsq_f32(rcp, b));
  rcp = vmulq_f32(rcp, vrecpsq_f32(rcp, b));
  rcp = vmulq_f32(rcp, vrecpsq_f32(rcp, b));
  return vmulq_f32(a, rcp);
}
#endif

BL_INLINE_NODEBUG float32x4_t simd_cmp_eq_f32(const float32x4_t& a, const float32x4_t& b) noexcept { return simd_f32(vceqq_f32(a, b)); }
BL_INLINE_NODEBUG float32x4_t simd_cmp_ne_f32(const float32x4_t& a, const float32x4_t& b) noexcept { return simd_f32(vmvnq_u32(vceqq_f32(a, b))); }
BL_INLINE_NODEBUG float32x4_t simd_cmp_lt_f32(const float32x4_t& a, const float32x4_t& b) noexcept { return simd_f32(vcltq_f32(a, b)); }
BL_INLINE_NODEBUG float32x4_t simd_cmp_le_f32(const float32x4_t& a, const float32x4_t& b) noexcept { return simd_f32(vcleq_f32(a, b)); }
BL_INLINE_NODEBUG float32x4_t simd_cmp_gt_f32(const float32x4_t& a, const float32x4_t& b) noexcept { return simd_f32(vcgtq_f32(a, b)); }
BL_INLINE_NODEBUG float32x4_t simd_cmp_ge_f32(const float32x4_t& a, const float32x4_t& b) noexcept { return simd_f32(vcgeq_f32(a, b)); }

#if defined(BL_SIMD_AARCH64)
BL_INLINE_NODEBUG float64x2_t simd_abs_f64(const float64x2_t& a) noexcept { return vabsq_f64(a); }
BL_INLINE_NODEBUG float64x2_t simd_sqrt_f64(const float64x2_t& a) noexcept { return vsqrtq_f64(a); }

BL_INLINE_NODEBUG float64x2_t simd_add_f64(const float64x2_t& a, const float64x2_t& b) noexcept { return vaddq_f64(a, b); }
BL_INLINE_NODEBUG float64x2_t simd_sub_f64(const float64x2_t& a, const float64x2_t& b) noexcept { return vsubq_f64(a, b); }
BL_INLINE_NODEBUG float64x2_t simd_mul_f64(const float64x2_t& a, const float64x2_t& b) noexcept { return vmulq_f64(a, b); }
BL_INLINE_NODEBUG float64x2_t simd_div_f64(const float64x2_t& a, const float64x2_t& b) noexcept { return vdivq_f64(a, b); }
BL_INLINE_NODEBUG float64x2_t simd_min_f64(const float64x2_t& a, const float64x2_t& b) noexcept { return vminq_f64(a, b); }
BL_INLINE_NODEBUG float64x2_t simd_max_f64(const float64x2_t& a, const float64x2_t& b) noexcept { return vmaxq_f64(a, b); }

BL_INLINE_NODEBUG float64x2_t simd_cmp_eq_f64(const float64x2_t& a, const float64x2_t& b) noexcept { return simd_f64(vceqq_f64(a, b)); }
BL_INLINE_NODEBUG float64x2_t simd_cmp_ne_f64(const float64x2_t& a, const float64x2_t& b) noexcept { return simd_f64(vmvnq_u32(simd_u32(vceqq_f64(a, b)))); }
BL_INLINE_NODEBUG float64x2_t simd_cmp_lt_f64(const float64x2_t& a, const float64x2_t& b) noexcept { return simd_f64(vcltq_f64(a, b)); }
BL_INLINE_NODEBUG float64x2_t simd_cmp_le_f64(const float64x2_t& a, const float64x2_t& b) noexcept { return simd_f64(vcleq_f64(a, b)); }
BL_INLINE_NODEBUG float64x2_t simd_cmp_gt_f64(const float64x2_t& a, const float64x2_t& b) noexcept { return simd_f64(vcgtq_f64(a, b)); }
BL_INLINE_NODEBUG float64x2_t simd_cmp_ge_f64(const float64x2_t& a, const float64x2_t& b) noexcept { return simd_f64(vcgeq_f64(a, b)); }
#endif // BL_SIMD_AARCH64

BL_INLINE_NODEBUG int8x16_t simd_add_i8(const int8x16_t& a, const int8x16_t& b) noexcept { return vaddq_s8(a, b); }
BL_INLINE_NODEBUG int16x8_t simd_add_i16(const int16x8_t& a, const int16x8_t& b) noexcept { return vaddq_s16(a, b); }
BL_INLINE_NODEBUG int32x4_t simd_add_i32(const int32x4_t& a, const int32x4_t& b) noexcept { return vaddq_s32(a, b); }
BL_INLINE_NODEBUG int64x2_t simd_add_i64(const int64x2_t& a, const int64x2_t& b) noexcept { return vaddq_s64(a, b); }
BL_INLINE_NODEBUG uint8x16_t simd_add_u8(const uint8x16_t& a, const uint8x16_t& b) noexcept { return vaddq_u8(a, b); }
BL_INLINE_NODEBUG uint16x8_t simd_add_u16(const uint16x8_t& a, const uint16x8_t& b) noexcept { return vaddq_u16(a, b); }
BL_INLINE_NODEBUG uint32x4_t simd_add_u32(const uint32x4_t& a, const uint32x4_t& b) noexcept { return vaddq_u32(a, b); }
BL_INLINE_NODEBUG uint64x2_t simd_add_u64(const uint64x2_t& a, const uint64x2_t& b) noexcept { return vaddq_u64(a, b); }

BL_INLINE_NODEBUG int8x16_t simd_adds_i8(const int8x16_t& a, const int8x16_t& b) noexcept { return vqaddq_s8(a, b); }
BL_INLINE_NODEBUG int16x8_t simd_adds_i16(const int16x8_t& a, const int16x8_t& b) noexcept { return vqaddq_s16(a, b); }
BL_INLINE_NODEBUG int32x4_t simd_adds_i32(const int32x4_t& a, const int32x4_t& b) noexcept { return vqaddq_s32(a, b); }
BL_INLINE_NODEBUG int64x2_t simd_adds_i64(const int64x2_t& a, const int64x2_t& b) noexcept { return vqaddq_s64(a, b); }
BL_INLINE_NODEBUG uint8x16_t simd_adds_u8(const uint8x16_t& a, const uint8x16_t& b) noexcept { return vqaddq_u8(a, b); }
BL_INLINE_NODEBUG uint16x8_t simd_adds_u16(const uint16x8_t& a, const uint16x8_t& b) noexcept { return vqaddq_u16(a, b); }
BL_INLINE_NODEBUG uint32x4_t simd_adds_u32(const uint32x4_t& a, const uint32x4_t& b) noexcept { return vqaddq_u32(a, b); }
BL_INLINE_NODEBUG uint64x2_t simd_adds_u64(const uint64x2_t& a, const uint64x2_t& b) noexcept { return vqaddq_u64(a, b); }

BL_INLINE_NODEBUG int8x16_t simd_sub_i8(const int8x16_t& a, const int8x16_t& b) noexcept { return vsubq_s8(a, b); }
BL_INLINE_NODEBUG int16x8_t simd_sub_i16(const int16x8_t& a, const int16x8_t& b) noexcept { return vsubq_s16(a, b); }
BL_INLINE_NODEBUG int32x4_t simd_sub_i32(const int32x4_t& a, const int32x4_t& b) noexcept { return vsubq_s32(a, b); }
BL_INLINE_NODEBUG int64x2_t simd_sub_i64(const int64x2_t& a, const int64x2_t& b) noexcept { return vsubq_s64(a, b); }
BL_INLINE_NODEBUG uint8x16_t simd_sub_u8(const uint8x16_t& a, const uint8x16_t& b) noexcept { return vsubq_u8(a, b); }
BL_INLINE_NODEBUG uint16x8_t simd_sub_u16(const uint16x8_t& a, const uint16x8_t& b) noexcept { return vsubq_u16(a, b); }
BL_INLINE_NODEBUG uint32x4_t simd_sub_u32(const uint32x4_t& a, const uint32x4_t& b) noexcept { return vsubq_u32(a, b); }
BL_INLINE_NODEBUG uint64x2_t simd_sub_u64(const uint64x2_t& a, const uint64x2_t& b) noexcept { return vsubq_u64(a, b); }

BL_INLINE_NODEBUG int8x16_t simd_subs_i8(const int8x16_t& a, const int8x16_t& b) noexcept { return vqsubq_s8(a, b); }
BL_INLINE_NODEBUG int16x8_t simd_subs_i16(const int16x8_t& a, const int16x8_t& b) noexcept { return vqsubq_s16(a, b); }
BL_INLINE_NODEBUG int32x4_t simd_subs_i32(const int32x4_t& a, const int32x4_t& b) noexcept { return vqsubq_s32(a, b); }
BL_INLINE_NODEBUG int64x2_t simd_subs_i64(const int64x2_t& a, const int64x2_t& b) noexcept { return vqsubq_s64(a, b); }
BL_INLINE_NODEBUG uint8x16_t simd_subs_u8(const uint8x16_t& a, const uint8x16_t& b) noexcept { return vqsubq_u8(a, b); }
BL_INLINE_NODEBUG uint16x8_t simd_subs_u16(const uint16x8_t& a, const uint16x8_t& b) noexcept { return vqsubq_u16(a, b); }
BL_INLINE_NODEBUG uint32x4_t simd_subs_u32(const uint32x4_t& a, const uint32x4_t& b) noexcept { return vqsubq_u32(a, b); }
BL_INLINE_NODEBUG uint64x2_t simd_subs_u64(const uint64x2_t& a, const uint64x2_t& b) noexcept { return vqsubq_u64(a, b); }

BL_INLINE_NODEBUG int8x16_t simd_mul_i8(const int8x16_t& a, const int8x16_t& b) noexcept { return vmulq_s8(a, b); }
BL_INLINE_NODEBUG int16x8_t simd_mul_i16(const int16x8_t& a, const int16x8_t& b) noexcept { return vmulq_s16(a, b); }
BL_INLINE_NODEBUG int32x4_t simd_mul_i32(const int32x4_t& a, const int32x4_t& b) noexcept { return vmulq_s32(a, b); }

BL_INLINE_NODEBUG int64x2_t simd_mul_i64(const int64x2_t& a, const int64x2_t& b) noexcept {
  uint32x4_t hi = vmulq_u32(simd_u32(b), vrev64q_u32(simd_u32(a)));
  return simd_i64(
    vmlal_u32(vshlq_n_u64(simd_u64(vpaddlq_u32(hi)), 32),
              vmovn_u64(simd_u64(a)),
              vmovn_u64(simd_u64(b))));
}

BL_INLINE_NODEBUG uint8x16_t simd_mul_u8(const uint8x16_t& a, const uint8x16_t& b) noexcept { return vmulq_u8(a, b); }
BL_INLINE_NODEBUG uint16x8_t simd_mul_u16(const uint16x8_t& a, const uint16x8_t& b) noexcept { return vmulq_u16(a, b); }
BL_INLINE_NODEBUG uint32x4_t simd_mul_u32(const uint32x4_t& a, const uint32x4_t& b) noexcept { return vmulq_u32(a, b); }
BL_INLINE_NODEBUG uint64x2_t simd_mul_u64(const uint64x2_t& a, const uint64x2_t& b) noexcept { return simd_u64(simd_mul_i64(simd_i64(a), simd_i64(b))); }

BL_INLINE_NODEBUG int8x16_t simd_cmp_eq_i8(const int8x16_t& a, const int8x16_t& b) noexcept { return simd_i8(vceqq_s8(a, b)); }
BL_INLINE_NODEBUG int16x8_t simd_cmp_eq_i16(const int16x8_t& a, const int16x8_t& b) noexcept { return simd_i16(vceqq_s16(a, b)); }
BL_INLINE_NODEBUG int32x4_t simd_cmp_eq_i32(const int32x4_t& a, const int32x4_t& b) noexcept { return simd_i32(vceqq_s32(a, b)); }

BL_INLINE_NODEBUG uint8x16_t simd_cmp_eq_u8(const uint8x16_t& a, const uint8x16_t& b) noexcept { return simd_u8(vceqq_u8(a, b)); }
BL_INLINE_NODEBUG uint16x8_t simd_cmp_eq_u16(const uint16x8_t& a, const uint16x8_t& b) noexcept { return simd_u16(vceqq_u16(a, b)); }
BL_INLINE_NODEBUG uint32x4_t simd_cmp_eq_u32(const uint32x4_t& a, const uint32x4_t& b) noexcept { return simd_u32(vceqq_u32(a, b)); }

BL_INLINE_NODEBUG int8x16_t simd_cmp_ne_i8(const int8x16_t& a, const int8x16_t& b) noexcept { return simd_i8(vmvnq_u8(vceqq_s8(a, b))); }
BL_INLINE_NODEBUG int16x8_t simd_cmp_ne_i16(const int16x8_t& a, const int16x8_t& b) noexcept { return simd_i16(vmvnq_u16(vceqq_s16(a, b))); }
BL_INLINE_NODEBUG int32x4_t simd_cmp_ne_i32(const int32x4_t& a, const int32x4_t& b) noexcept { return simd_i32(vmvnq_u32(vceqq_s32(a, b))); }

BL_INLINE_NODEBUG uint8x16_t simd_cmp_ne_u8(const uint8x16_t& a, const uint8x16_t& b) noexcept { return simd_u8(vmvnq_u8(vceqq_u8(a, b))); }
BL_INLINE_NODEBUG uint16x8_t simd_cmp_ne_u16(const uint16x8_t& a, const uint16x8_t& b) noexcept { return simd_u16(vmvnq_u16(vceqq_u16(a, b))); }
BL_INLINE_NODEBUG uint32x4_t simd_cmp_ne_u32(const uint32x4_t& a, const uint32x4_t& b) noexcept { return simd_u32(vmvnq_u32(vceqq_u32(a, b))); }

BL_INLINE_NODEBUG int8x16_t simd_cmp_gt_i8(const int8x16_t& a, const int8x16_t& b) noexcept { return simd_i8(vcgtq_s8(a, b)); }
BL_INLINE_NODEBUG int16x8_t simd_cmp_gt_i16(const int16x8_t& a, const int16x8_t& b) noexcept { return simd_i16(vcgtq_s16(a, b)); }
BL_INLINE_NODEBUG int32x4_t simd_cmp_gt_i32(const int32x4_t& a, const int32x4_t& b) noexcept { return simd_i32(vcgtq_s32(a, b)); }

BL_INLINE_NODEBUG uint8x16_t simd_cmp_gt_u8(const uint8x16_t& a, const uint8x16_t& b) noexcept { return simd_u8(vcgtq_u8(a, b)); }
BL_INLINE_NODEBUG uint16x8_t simd_cmp_gt_u16(const uint16x8_t& a, const uint16x8_t& b) noexcept { return simd_u16(vcgtq_u16(a, b)); }
BL_INLINE_NODEBUG uint32x4_t simd_cmp_gt_u32(const uint32x4_t& a, const uint32x4_t& b) noexcept { return simd_u32(vcgtq_u32(a, b)); }

BL_INLINE_NODEBUG int8x16_t simd_cmp_ge_i8(const int8x16_t& a, const int8x16_t& b) noexcept { return simd_i8(vcgeq_s8(a, b)); }
BL_INLINE_NODEBUG int16x8_t simd_cmp_ge_i16(const int16x8_t& a, const int16x8_t& b) noexcept { return simd_i16(vcgeq_s16(a, b)); }
BL_INLINE_NODEBUG int32x4_t simd_cmp_ge_i32(const int32x4_t& a, const int32x4_t& b) noexcept { return simd_i32(vcgeq_s32(a, b)); }

BL_INLINE_NODEBUG uint8x16_t simd_cmp_ge_u8(const uint8x16_t& a, const uint8x16_t& b) noexcept { return simd_u8(vcgeq_u8(a, b)); }
BL_INLINE_NODEBUG uint16x8_t simd_cmp_ge_u16(const uint16x8_t& a, const uint16x8_t& b) noexcept { return simd_u16(vcgeq_u16(a, b)); }
BL_INLINE_NODEBUG uint32x4_t simd_cmp_ge_u32(const uint32x4_t& a, const uint32x4_t& b) noexcept { return simd_u32(vcgeq_u32(a, b)); }

BL_INLINE_NODEBUG int8x16_t simd_cmp_lt_i8(const int8x16_t& a, const int8x16_t& b) noexcept { return simd_i8(vcltq_s8(a, b)); }
BL_INLINE_NODEBUG int16x8_t simd_cmp_lt_i16(const int16x8_t& a, const int16x8_t& b) noexcept { return simd_i16(vcltq_s16(a, b)); }
BL_INLINE_NODEBUG int32x4_t simd_cmp_lt_i32(const int32x4_t& a, const int32x4_t& b) noexcept { return simd_i32(vcltq_s32(a, b)); }

BL_INLINE_NODEBUG uint8x16_t simd_cmp_lt_u8(const uint8x16_t& a, const uint8x16_t& b) noexcept { return simd_u8(vcltq_u8(a, b)); }
BL_INLINE_NODEBUG uint16x8_t simd_cmp_lt_u16(const uint16x8_t& a, const uint16x8_t& b) noexcept { return simd_u16(vcltq_u16(a, b)); }
BL_INLINE_NODEBUG uint32x4_t simd_cmp_lt_u32(const uint32x4_t& a, const uint32x4_t& b) noexcept { return simd_u32(vcltq_u32(a, b)); }

BL_INLINE_NODEBUG int8x16_t simd_cmp_le_i8(const int8x16_t& a, const int8x16_t& b) noexcept { return simd_i8(vcleq_s8(a, b)); }
BL_INLINE_NODEBUG int16x8_t simd_cmp_le_i16(const int16x8_t& a, const int16x8_t& b) noexcept { return simd_i16(vcleq_s16(a, b)); }
BL_INLINE_NODEBUG int32x4_t simd_cmp_le_i32(const int32x4_t& a, const int32x4_t& b) noexcept { return simd_i32(vcleq_s32(a, b)); }

BL_INLINE_NODEBUG uint8x16_t simd_cmp_le_u8(const uint8x16_t& a, const uint8x16_t& b) noexcept { return simd_u8(vcleq_u8(a, b)); }
BL_INLINE_NODEBUG uint16x8_t simd_cmp_le_u16(const uint16x8_t& a, const uint16x8_t& b) noexcept { return simd_u16(vcleq_u16(a, b)); }
BL_INLINE_NODEBUG uint32x4_t simd_cmp_le_u32(const uint32x4_t& a, const uint32x4_t& b) noexcept { return simd_u32(vcleq_u32(a, b)); }

#if defined(BL_SIMD_AARCH64)
BL_INLINE_NODEBUG int64x2_t simd_cmp_eq_i64(const int64x2_t& a, const int64x2_t& b) noexcept { return simd_i64(vceqq_s64(a, b));}
BL_INLINE_NODEBUG uint64x2_t simd_cmp_eq_u64(const uint64x2_t& a, const uint64x2_t& b) noexcept { return simd_u64(vceqq_u64(a, b)); }

BL_INLINE_NODEBUG int64x2_t simd_cmp_ne_i64(const int64x2_t& a, const int64x2_t& b) noexcept { return simd_i64(vmvnq_u32(simd_u32(vceqq_s64(a, b)))); }
BL_INLINE_NODEBUG uint64x2_t simd_cmp_ne_u64(const uint64x2_t& a, const uint64x2_t& b) noexcept { return simd_u64(vmvnq_u32(simd_u32(vceqq_u64(a, b)))); }

BL_INLINE_NODEBUG int64x2_t simd_cmp_gt_i64(const int64x2_t& a, const int64x2_t& b) noexcept { return simd_i64(vcgtq_s64(a, b)); }
BL_INLINE_NODEBUG uint64x2_t simd_cmp_gt_u64(const uint64x2_t& a, const uint64x2_t& b) noexcept { return simd_u64(vcgtq_u64(a, b)); }

BL_INLINE_NODEBUG int64x2_t simd_cmp_ge_i64(const int64x2_t& a, const int64x2_t& b) noexcept { return simd_i64(vcgeq_s64(a, b)); }
BL_INLINE_NODEBUG uint64x2_t simd_cmp_ge_u64(const uint64x2_t& a, const uint64x2_t& b) noexcept { return simd_u64(vcgeq_u64(a, b)); }

BL_INLINE_NODEBUG int64x2_t simd_cmp_lt_i64(const int64x2_t& a, const int64x2_t& b) noexcept { return simd_i64(vcltq_s64(a, b)); }
BL_INLINE_NODEBUG uint64x2_t simd_cmp_lt_u64(const uint64x2_t& a, const uint64x2_t& b) noexcept { return simd_u64(vcltq_u64(a, b)); }

BL_INLINE_NODEBUG int64x2_t simd_cmp_le_i64(const int64x2_t& a, const int64x2_t& b) noexcept { return simd_i64(vcleq_s64(a, b)); }
BL_INLINE_NODEBUG uint64x2_t simd_cmp_le_u64(const uint64x2_t& a, const uint64x2_t& b) noexcept { return simd_u64(vcleq_u64(a, b)); }
#else
BL_INLINE_NODEBUG uint64x2_t simd_test_nz_u64(const uint64x2_t& a) noexcept {
  return simd_u64(vshrq_n_s64(simd_i64(vqshlq_n_u64(a, 63)), 63));
}

BL_INLINE_NODEBUG uint64x2_t simd_test_z_u64(const uint64x2_t& a) noexcept {
  return simd_u64(simd_not(simd_u8(simd_test_nz_u64(a))));
}

BL_INLINE_NODEBUG int64x2_t simd_cmp_eq_i64(const int64x2_t& a, const int64x2_t& b) noexcept {
  uint32x4_t msk0 = vceqq_u32(simd_u32(a), simd_u32(b));
  uint32x4_t msk1 = vrev64q_u32(msk0);
  return simd_i64(vandq_u32(msk0, msk1));
}

BL_INLINE_NODEBUG int64x2_t simd_cmp_ne_i64(const int64x2_t& a, const int64x2_t& b) noexcept {
  uint64x2_t msk = simd_u64(simd_xor(simd_u8(a), simd_u8(b)));
  return simd_i64(simd_test_nz_u64(msk));
}

BL_INLINE_NODEBUG uint64x2_t simd_cmp_eq_u64(const uint64x2_t& a, const uint64x2_t& b) noexcept { return simd_u64(simd_cmp_eq_i64(simd_i64(a), simd_i64(b))); }
BL_INLINE_NODEBUG uint64x2_t simd_cmp_ne_u64(const uint64x2_t& a, const uint64x2_t& b) noexcept { return simd_u64(simd_cmp_ne_i64(simd_i64(a), simd_i64(b))); }

BL_INLINE_NODEBUG int64x2_t simd_cmp_gt_i64(const int64x2_t& a, const int64x2_t& b) noexcept {
  return vshrq_n_s64(vqsubq_s64(b, a), 63);
}

BL_INLINE_NODEBUG uint64x2_t simd_cmp_gt_u64(const uint64x2_t& a, const uint64x2_t& b) noexcept {
  return simd_test_nz_u64(vqsubq_u64(a, b));
}

BL_INLINE_NODEBUG int64x2_t simd_cmp_ge_i64(const int64x2_t& a, const int64x2_t& b) noexcept {
  int64x2_t one = simd_i64(simd_make128_u64(1u));
  return vshrq_n_s64(vqsubq_s64(vqsubq_s64(b, a), one), 63);
}

BL_INLINE_NODEBUG uint64x2_t simd_cmp_ge_u64(const uint64x2_t& a, const uint64x2_t& b) noexcept {
  return simd_test_z_u64(vqsubq_u64(b, a));
}

BL_INLINE_NODEBUG int64x2_t simd_cmp_lt_i64(const int64x2_t& a, const int64x2_t& b) noexcept { return simd_cmp_gt_i64(b, a); }
BL_INLINE_NODEBUG uint64x2_t simd_cmp_lt_u64(const uint64x2_t& a, const uint64x2_t& b) noexcept { return simd_cmp_gt_u64(b, a); }

BL_INLINE_NODEBUG int64x2_t simd_cmp_le_i64(const int64x2_t& a, const int64x2_t& b) noexcept { return simd_cmp_ge_i64(b, a); }
BL_INLINE_NODEBUG uint64x2_t simd_cmp_le_u64(const uint64x2_t& a, const uint64x2_t& b) noexcept { return simd_cmp_ge_u64(b, a); }
#endif

BL_INLINE_NODEBUG int8x16_t simd_min_i8(const int8x16_t& a, const int8x16_t& b) noexcept { return vminq_s8(a, b); }
BL_INLINE_NODEBUG int8x16_t simd_max_i8(const int8x16_t& a, const int8x16_t& b) noexcept { return vmaxq_s8(a, b); }

BL_INLINE_NODEBUG uint8x16_t simd_min_u8(const uint8x16_t& a, const uint8x16_t& b) noexcept { return vminq_u8(a, b); }
BL_INLINE_NODEBUG uint8x16_t simd_max_u8(const uint8x16_t& a, const uint8x16_t& b) noexcept { return vmaxq_u8(a, b); }

BL_INLINE_NODEBUG int16x8_t simd_min_i16(const int16x8_t& a, const int16x8_t& b) noexcept { return vminq_s16(a, b); }
BL_INLINE_NODEBUG int16x8_t simd_max_i16(const int16x8_t& a, const int16x8_t& b) noexcept { return vmaxq_s16(a, b); }

BL_INLINE_NODEBUG uint16x8_t simd_min_u16(const uint16x8_t& a, const uint16x8_t& b) noexcept { return vminq_u16(a, b); }
BL_INLINE_NODEBUG uint16x8_t simd_max_u16(const uint16x8_t& a, const uint16x8_t& b) noexcept { return vmaxq_u16(a, b); }

BL_INLINE_NODEBUG int32x4_t simd_min_i32(const int32x4_t& a, const int32x4_t& b) noexcept { return vminq_s32(a, b); }
BL_INLINE_NODEBUG int32x4_t simd_max_i32(const int32x4_t& a, const int32x4_t& b) noexcept { return vmaxq_s32(a, b); }

BL_INLINE_NODEBUG uint32x4_t simd_min_u32(const uint32x4_t& a, const uint32x4_t& b) noexcept { return vminq_u32(a, b); }
BL_INLINE_NODEBUG uint32x4_t simd_max_u32(const uint32x4_t& a, const uint32x4_t& b) noexcept { return vmaxq_u32(a, b); }

#if defined(BL_SIMD_AARCH64)
BL_INLINE_NODEBUG int64x2_t simd_min_i64(const int64x2_t& a, const int64x2_t& b) noexcept { return simd_blendv_bits(a, b, simd_cmp_gt_i64(a, b)); }
BL_INLINE_NODEBUG int64x2_t simd_max_i64(const int64x2_t& a, const int64x2_t& b) noexcept { return simd_blendv_bits(a, b, simd_cmp_lt_i64(a, b)); }
BL_INLINE_NODEBUG uint64x2_t simd_min_u64(const uint64x2_t& a, const uint64x2_t& b) noexcept { return simd_blendv_bits(a, b, simd_cmp_gt_u64(a, b)); }
BL_INLINE_NODEBUG uint64x2_t simd_max_u64(const uint64x2_t& a, const uint64x2_t& b) noexcept { return simd_blendv_bits(a, b, simd_cmp_lt_u64(a, b)); }
#else
BL_INLINE_NODEBUG int64x2_t simd_min_i64(const int64x2_t& a, const int64x2_t& b) noexcept { return simd_blendv_bits(a, b, vshrq_n_s64(vqsubq_s64(b, a), 63)); }
BL_INLINE_NODEBUG int64x2_t simd_max_i64(const int64x2_t& a, const int64x2_t& b) noexcept { return simd_blendv_bits(a, b, vshrq_n_s64(vqsubq_s64(a, b), 63)); }
BL_INLINE_NODEBUG uint64x2_t simd_min_u64(const uint64x2_t& a, const uint64x2_t& b) noexcept { return vsubq_u64(a, vqsubq_u64(a, b)); }
BL_INLINE_NODEBUG uint64x2_t simd_max_u64(const uint64x2_t& a, const uint64x2_t& b) noexcept { return vaddq_u64(b, vqsubq_u64(a, b)); }
#endif

BL_INLINE_NODEBUG int8x16_t simd_abs_i8(const int8x16_t& a) noexcept { return vabsq_s8(a); }
BL_INLINE_NODEBUG int16x8_t simd_abs_i16(const int16x8_t& a) noexcept { return vabsq_s16(a); }
BL_INLINE_NODEBUG int32x4_t simd_abs_i32(const int32x4_t& a) noexcept { return vabsq_s32(a); }

BL_INLINE_NODEBUG int64x2_t simd_abs_i64(const int64x2_t& a) noexcept {
#if defined(BL_SIMD_AARCH64)
  return vabsq_s64(a);
#else
  int64x2_t msk = vshrq_n_s64(a, 63);
  return vsubq_s64(veorq_s64(a, msk), msk);
#endif
}

template<uint8_t kN> BL_INLINE_NODEBUG int8x16_t simd_slli_i8(const int8x16_t& a) noexcept { return kN ? vshlq_n_s8(a, kN) : a; }
template<uint8_t kN> BL_INLINE_NODEBUG int16x8_t simd_slli_i16(const int16x8_t& a) noexcept { return kN ? vshlq_n_s16(a, kN) : a; }
template<uint8_t kN> BL_INLINE_NODEBUG int32x4_t simd_slli_i32(const int32x4_t& a) noexcept { return kN ? vshlq_n_s32(a, kN) : a; }
template<uint8_t kN> BL_INLINE_NODEBUG int64x2_t simd_slli_i64(const int64x2_t& a) noexcept { return kN ? vshlq_n_s64(a, kN) : a; }

template<uint8_t kN> BL_INLINE_NODEBUG uint8x16_t simd_slli_u8(const uint8x16_t& a) noexcept { return kN ? vshlq_n_u8(a, kN) : a; }
template<uint8_t kN> BL_INLINE_NODEBUG uint16x8_t simd_slli_u16(const uint16x8_t& a) noexcept { return kN ? vshlq_n_u16(a, kN) : a; }
template<uint8_t kN> BL_INLINE_NODEBUG uint32x4_t simd_slli_u32(const uint32x4_t& a) noexcept { return kN ? vshlq_n_u32(a, kN) : a; }
template<uint8_t kN> BL_INLINE_NODEBUG uint64x2_t simd_slli_u64(const uint64x2_t& a) noexcept { return kN ? vshlq_n_u64(a, kN) : a; }

template<uint8_t kN> BL_INLINE_NODEBUG uint8x16_t simd_srli_u8(const uint8x16_t& a) noexcept { return kN ? vshrq_n_u8(a, kN) : a; }
template<uint8_t kN> BL_INLINE_NODEBUG uint16x8_t simd_srli_u16(const uint16x8_t& a) noexcept { return kN ? vshrq_n_u16(a, kN) : a; }
template<uint8_t kN> BL_INLINE_NODEBUG uint32x4_t simd_srli_u32(const uint32x4_t& a) noexcept { return kN ? vshrq_n_u32(a, kN) : a; }
template<uint8_t kN> BL_INLINE_NODEBUG uint64x2_t simd_srli_u64(const uint64x2_t& a) noexcept { return kN ? vshrq_n_u64(a, kN) : a; }

template<uint8_t kN> BL_INLINE_NODEBUG uint8x16_t simd_rsrli_u8(const uint8x16_t& a) noexcept { return vrshrq_n_u8(a, kN); }
template<uint8_t kN> BL_INLINE_NODEBUG uint16x8_t simd_rsrli_u16(const uint16x8_t& a) noexcept { return vrshrq_n_u16(a, kN); }
template<uint8_t kN> BL_INLINE_NODEBUG uint32x4_t simd_rsrli_u32(const uint32x4_t& a) noexcept { return vrshrq_n_u32(a, kN); }
template<uint8_t kN> BL_INLINE_NODEBUG uint64x2_t simd_rsrli_u64(const uint64x2_t& a) noexcept { return vrshrq_n_u64(a, kN); }

template<uint8_t kN> BL_INLINE_NODEBUG uint8x16_t simd_acc_rsrli_u8(const uint8x16_t& a, const uint8x16_t& b) noexcept { return vrsraq_n_u8(a, b, kN); }
template<uint8_t kN> BL_INLINE_NODEBUG uint16x8_t simd_acc_rsrli_u16(const uint16x8_t& a, const uint16x8_t& b) noexcept { return vrsraq_n_u16(a, b, kN); }
template<uint8_t kN> BL_INLINE_NODEBUG uint32x4_t simd_acc_rsrli_u32(const uint32x4_t& a, const uint32x4_t& b) noexcept { return vrsraq_n_u32(a, b, kN); }
template<uint8_t kN> BL_INLINE_NODEBUG uint64x2_t simd_acc_rsrli_u64(const uint64x2_t& a, const uint64x2_t& b) noexcept { return vrsraq_n_u64(a, b, kN); }

template<uint8_t kN> BL_INLINE_NODEBUG int8x16_t simd_srai_i8(const int8x16_t& a) noexcept { return kN ? vshrq_n_s8(a, kN) : a; }
template<uint8_t kN> BL_INLINE_NODEBUG int16x8_t simd_srai_i16(const int16x8_t& a) noexcept { return kN ? vshrq_n_s16(a, kN) : a; }
template<uint8_t kN> BL_INLINE_NODEBUG int32x4_t simd_srai_i32(const int32x4_t& a) noexcept { return kN ? vshrq_n_s32(a, kN) : a; }
template<uint8_t kN> BL_INLINE_NODEBUG int64x2_t simd_srai_i64(const int64x2_t& a) noexcept { return kN ? vshrq_n_s64(a, kN) : a; }

template<uint8_t kN> BL_INLINE_NODEBUG uint8x16_t simd_sllb_u128(const uint8x16_t& a) noexcept { return !(kN & 15u) ? a : vextq_u8(vdupq_n_u8(0), a, (16 - kN) & 15u); }
template<uint8_t kN> BL_INLINE_NODEBUG uint8x16_t simd_srlb_u128(const uint8x16_t& a) noexcept { return !(kN & 15u) ? a : vextq_u8(a, vdupq_n_u8(0), kN & 15u); }

} // {Internal}

// SIMD - Internal - Load & Store Operations
// =========================================

namespace Internal {

template<size_t kW> BL_INLINE_NODEBUG typename SimdInfo<kW>::RegU8 simd_load_broadcast_8(const void* src) noexcept;
template<size_t kW> BL_INLINE_NODEBUG typename SimdInfo<kW>::RegU16 simd_loada_broadcast_16(const void* src) noexcept;
template<size_t kW> BL_INLINE_NODEBUG typename SimdInfo<kW>::RegU32 simd_loada_broadcast_32(const void* src) noexcept;
template<size_t kW> BL_INLINE_NODEBUG typename SimdInfo<kW>::RegU64 simd_loada_broadcast_64(const void* src) noexcept;

template<size_t kW> BL_INLINE_NODEBUG typename SimdInfo<kW>::RegU8 simd_load_8(const void* src) noexcept;
template<size_t kW> BL_INLINE_NODEBUG typename SimdInfo<kW>::RegU8 simd_loada_16(const void* src) noexcept;
template<size_t kW> BL_INLINE_NODEBUG typename SimdInfo<kW>::RegU8 simd_loadu_16(const void* src) noexcept;
template<size_t kW> BL_INLINE_NODEBUG typename SimdInfo<kW>::RegU8 simd_loada_32(const void* src) noexcept;
template<size_t kW> BL_INLINE_NODEBUG typename SimdInfo<kW>::RegU8 simd_loadu_32(const void* src) noexcept;
template<size_t kW> BL_INLINE_NODEBUG typename SimdInfo<kW>::RegU8 simd_loada_64(const void* src) noexcept;
template<size_t kW> BL_INLINE_NODEBUG typename SimdInfo<kW>::RegU8 simd_loadu_64(const void* src) noexcept;

template<size_t kW> BL_INLINE_NODEBUG typename SimdInfo<kW>::RegU8 simd_loada(const void* src) noexcept;
template<size_t kW> BL_INLINE_NODEBUG typename SimdInfo<kW>::RegU8 simd_loadu(const void* src) noexcept;

template<> BL_INLINE_NODEBUG uint8x8_t simd_load_broadcast_8<8>(const void* src) noexcept { return vld1_dup_u8(static_cast<const uint8_t*>(src)); }
template<> BL_INLINE_NODEBUG uint16x4_t simd_loada_broadcast_16<8>(const void* src) noexcept { return vld1_dup_u16(static_cast<const uint16_t*>(src)); }
template<> BL_INLINE_NODEBUG uint32x2_t simd_loada_broadcast_32<8>(const void* src) noexcept { return vld1_dup_u32(static_cast<const uint32_t*>(src)); }
template<> BL_INLINE_NODEBUG uint64x1_t simd_loada_broadcast_64<8>(const void* src) noexcept { return vld1_u64(static_cast<const uint64_t*>(src)); }

template<> BL_INLINE_NODEBUG uint8x16_t simd_load_broadcast_8<16>(const void* src) noexcept { return vld1q_dup_u8(static_cast<const uint8_t*>(src)); }
template<> BL_INLINE_NODEBUG uint16x8_t simd_loada_broadcast_16<16>(const void* src) noexcept { return vld1q_dup_u16(static_cast<const uint16_t*>(src)); }
template<> BL_INLINE_NODEBUG uint32x4_t simd_loada_broadcast_32<16>(const void* src) noexcept { return vld1q_dup_u32(static_cast<const uint32_t*>(src)); }
template<> BL_INLINE_NODEBUG uint64x2_t simd_loada_broadcast_64<16>(const void* src) noexcept { return vld1q_dup_u64(static_cast<const uint64_t*>(src)); }

template<> BL_INLINE_NODEBUG uint8x8_t simd_load_8<8>(const void* src) noexcept { return simd_u8(vld1_lane_u8(static_cast<const uint8_t*>(src), vdup_n_u8(0), 0)); }
template<> BL_INLINE_NODEBUG uint8x8_t simd_loada_16<8>(const void* src) noexcept { return simd_u8(vld1_lane_u16(static_cast<const uint16_t*>(src), vdup_n_u16(0), 0)); }
template<> BL_INLINE_NODEBUG uint8x8_t simd_loada_32<8>(const void* src) noexcept { return simd_u8(vld1_lane_u32(static_cast<const uint32_t*>(src), vdup_n_u32(0), 0)); }
template<> BL_INLINE_NODEBUG uint8x8_t simd_loada_64<8>(const void* src) noexcept { return simd_u8(vld1_u64(static_cast<const uint64_t*>(src))); }

template<> BL_INLINE_NODEBUG uint8x8_t simd_loadu_16<8>(const void* src) noexcept { return simd_u8(vset_lane_u16(bl::MemOps::readU16u(src), vdup_n_u16(0), 0)); }
template<> BL_INLINE_NODEBUG uint8x8_t simd_loadu_32<8>(const void* src) noexcept { return simd_u8(vset_lane_u32(bl::MemOps::readU32u(src), vdup_n_u32(0), 0)); }
template<> BL_INLINE_NODEBUG uint8x8_t simd_loadu_64<8>(const void* src) noexcept { return simd_u8(vld1_u8(static_cast<const uint8_t*>(src))); }

template<> BL_INLINE_NODEBUG uint8x8_t simd_loada<8>(const void* src) noexcept { return simd_u8(vld1_u64(static_cast<const uint64_t*>(src))); }
template<> BL_INLINE_NODEBUG uint8x8_t simd_loadu<8>(const void* src) noexcept { return simd_u8(vld1_u8(static_cast<const uint8_t*>(src))); }

template<> BL_INLINE_NODEBUG uint8x16_t simd_load_8<16>(const void* src) noexcept { return simd_u8(vld1q_lane_u8(static_cast<const uint8_t*>(src), vdupq_n_u8(0), 0)); }
template<> BL_INLINE_NODEBUG uint8x16_t simd_loada_16<16>(const void* src) noexcept { return simd_u8(vld1q_lane_u16(static_cast<const uint16_t*>(src), vdupq_n_u16(0), 0)); }
template<> BL_INLINE_NODEBUG uint8x16_t simd_loada_32<16>(const void* src) noexcept { return simd_u8(vld1q_lane_u32(static_cast<const uint32_t*>(src), vdupq_n_u32(0), 0)); }
template<> BL_INLINE_NODEBUG uint8x16_t simd_loada_64<16>(const void* src) noexcept { return simd_u8(vld1q_lane_u64(static_cast<const uint64_t*>(src), vdupq_n_u64(0), 0)); }

template<> BL_INLINE_NODEBUG uint8x16_t simd_loadu_16<16>(const void* src) noexcept { return simd_u8(vsetq_lane_u16(bl::MemOps::readU16u(src), vdupq_n_u16(0), 0)); }
template<> BL_INLINE_NODEBUG uint8x16_t simd_loadu_32<16>(const void* src) noexcept { return simd_u8(vsetq_lane_u32(bl::MemOps::readU32u(src), vdupq_n_u32(0), 0)); }
template<> BL_INLINE_NODEBUG uint8x16_t simd_loadu_64<16>(const void* src) noexcept { return simd_u8(vsetq_lane_u64(bl::MemOps::readU64u(src), vdupq_n_u64(0), 0)); }

BL_INLINE_NODEBUG uint8x16_t simd_loada_128(const void* src) noexcept { return simd_u8(vld1q_u64(static_cast<const uint64_t*>(src))); }
BL_INLINE_NODEBUG uint8x16_t simd_loadu_128(const void* src) noexcept { return simd_u8(vld1q_u8(static_cast<const uint8_t*>(src))); }

template<> BL_INLINE_NODEBUG uint8x16_t simd_loada<16>(const void* src) noexcept { return simd_u8(vld1q_u64(static_cast<const uint64_t*>(src))); }
template<> BL_INLINE_NODEBUG uint8x16_t simd_loadu<16>(const void* src) noexcept { return simd_u8(vld1q_u8(static_cast<const uint8_t*>(src))); }

BL_INLINE_NODEBUG void simd_store_8(void* dst, uint8x8_t src) noexcept { vst1_lane_u8(static_cast<uint8_t*>(dst), src, 0); }
BL_INLINE_NODEBUG void simd_store_8(void* dst, uint8x16_t src) noexcept { vst1q_lane_u8(static_cast<uint8_t*>(dst), src, 0); }

BL_INLINE_NODEBUG void simd_storea_16(void* dst, uint8x8_t src) noexcept { vst1_lane_u16(static_cast<uint16_t*>(dst), simd_u16(src), 0); }
BL_INLINE_NODEBUG void simd_storea_16(void* dst, uint8x16_t src) noexcept { vst1q_lane_u16(static_cast<uint16_t*>(dst), simd_u16(src), 0); }

BL_INLINE_NODEBUG void simd_storeu_16(void* dst, uint8x8_t src) noexcept { bl::MemOps::writeU16u(dst, vget_lane_u16(simd_u16(src), 0)); }
BL_INLINE_NODEBUG void simd_storeu_16(void* dst, uint8x16_t src) noexcept { bl::MemOps::writeU16u(dst, vgetq_lane_u16(simd_u16(src), 0)); }

BL_INLINE_NODEBUG void simd_storea_32(void* dst, uint8x8_t src) noexcept { vst1_lane_u32(static_cast<uint32_t*>(dst), simd_u32(src), 0); }
BL_INLINE_NODEBUG void simd_storea_32(void* dst, uint8x16_t src) noexcept { vst1q_lane_u32(static_cast<uint32_t*>(dst), simd_u32(src), 0); }

BL_INLINE_NODEBUG void simd_storeu_32(void* dst, uint8x8_t src) noexcept { bl::MemOps::writeU32u(dst, vget_lane_u32(simd_u32(src), 0)); }
BL_INLINE_NODEBUG void simd_storeu_32(void* dst, uint8x16_t src) noexcept { bl::MemOps::writeU32u(dst, vgetq_lane_u32(simd_u32(src), 0)); }

BL_INLINE_NODEBUG void simd_storea_64(void* dst, uint8x8_t src) noexcept { vst1_u64(static_cast<uint64_t*>(dst), simd_u64(src)); }
BL_INLINE_NODEBUG void simd_storea_64(void* dst, uint8x16_t src) noexcept { vst1q_lane_u64(static_cast<uint64_t*>(dst), simd_u64(src), 0); }

BL_INLINE_NODEBUG void simd_storeu_64(void* dst, uint8x8_t src) noexcept { vst1_u8(static_cast<uint8_t*>(dst), src); }
BL_INLINE_NODEBUG void simd_storeu_64(void* dst, uint8x16_t src) noexcept { vst1_u8(static_cast<uint8_t*>(dst), vget_low_u8(src)); }

BL_INLINE_NODEBUG void simd_storeh_64(void* dst, uint8x16_t src) noexcept { vst1_u8(static_cast<uint8_t*>(dst), vget_high_u8(src)); }

BL_INLINE_NODEBUG void simd_storea_128(void* dst, uint8x16_t src) noexcept { vst1q_u64(static_cast<uint64_t*>(dst), simd_u64(src)); }
BL_INLINE_NODEBUG void simd_storeu_128(void* dst, uint8x16_t src) noexcept { vst1q_u8(static_cast<uint8_t*>(dst), src); }

BL_INLINE_NODEBUG void simd_storea(void* dst, uint8x8_t src) noexcept { simd_storea_64(dst, src); }
BL_INLINE_NODEBUG void simd_storeu(void* dst, uint8x8_t src) noexcept { simd_storeu_64(dst, src); }

BL_INLINE_NODEBUG void simd_storea(void* dst, uint8x16_t src) noexcept { simd_storea_128(dst, src); }
BL_INLINE_NODEBUG void simd_storeu(void* dst, uint8x16_t src) noexcept { simd_storeu_128(dst, src); }

} // {Internal}

// SIMD - Public - Make Zero & Ones & Undefined
// ============================================

template<typename V> BL_INLINE_NODEBUG V make_zero() noexcept { return V{I::simd_make_zero<typename V::SimdType>()}; }
template<typename V> BL_INLINE_NODEBUG V make_ones() noexcept { return V{I::simd_make_ones<typename V::SimdType>()}; }
template<typename V> BL_INLINE_NODEBUG V make_undefined() noexcept { return V{I::simd_make_undefined<typename V::SimdType>()}; }

// SIMD - Public - Make Vector (128-bit)
// =====================================

template<typename V = Vec16xI8>
BL_INLINE_NODEBUG V make128_i8(int8_t x0) noexcept {
  return from_simd<V>(I::simd_make128_u8(uint8_t(x0)));
}

template<typename V = Vec16xI8>
BL_INLINE_NODEBUG V make128_i8(int8_t x1, int8_t x0) noexcept {
  return from_simd<V>(I::simd_make128_u8(uint8_t(x1), uint8_t(x0)));
}

template<typename V = Vec16xI8>
BL_INLINE_NODEBUG V make128_i8(int8_t x3, int8_t x2, int8_t x1, int8_t x0) noexcept {
  return from_simd<V>(I::simd_make128_u8(uint8_t(x3), uint8_t(x2), uint8_t(x1), uint8_t(x0)));
}

template<typename V = Vec16xI8>
BL_INLINE_NODEBUG V make128_i8(int8_t x7, int8_t x6, int8_t x5, int8_t x4,
                               int8_t x3, int8_t x2, int8_t x1, int8_t x0) noexcept {
  return from_simd<V>(
    I::simd_make128_u8(
      uint8_t(x7), uint8_t(x6), uint8_t(x5), uint8_t(x4),
      uint8_t(x3), uint8_t(x2), uint8_t(x1), uint8_t(x0)));
}

template<typename V = Vec16xI8>
BL_INLINE_NODEBUG V make128_i8(int8_t x15, int8_t x14, int8_t x13, int8_t x12,
                               int8_t x11, int8_t x10, int8_t x09, int8_t x08,
                               int8_t x07, int8_t x06, int8_t x05, int8_t x04,
                               int8_t x03, int8_t x02, int8_t x01, int8_t x00) noexcept {
  return from_simd<V>(
    I::simd_make128_u8(
      uint8_t(x15), uint8_t(x14), uint8_t(x13), uint8_t(x12),
      uint8_t(x11), uint8_t(x10), uint8_t(x09), uint8_t(x08),
      uint8_t(x07), uint8_t(x06), uint8_t(x05), uint8_t(x04),
      uint8_t(x03), uint8_t(x02), uint8_t(x01), uint8_t(x00)));
}

template<typename V = Vec16xU8>
BL_INLINE_NODEBUG V make128_u8(uint8_t x0) noexcept {
  return from_simd<V>(I::simd_make128_u8(x0));
}

template<typename V = Vec16xU8>
BL_INLINE_NODEBUG V make128_u8(uint8_t x1, uint8_t x0) noexcept {
  return from_simd<V>(I::simd_make128_u8(x1, x0));
}

template<typename V = Vec16xU8>
BL_INLINE_NODEBUG V make128_u8(uint8_t x3, uint8_t x2, uint8_t x1, uint8_t x0) noexcept {
  return from_simd<V>(I::simd_make128_u8(x3, x2, x1, x0));
}

template<typename V = Vec16xU8>
BL_INLINE_NODEBUG V make128_u8(uint8_t x7, uint8_t x6, uint8_t x5, uint8_t x4,
                               uint8_t x3, uint8_t x2, uint8_t x1, uint8_t x0) noexcept {
  return from_simd<V>(
    I::simd_make128_u8(
      x7, x6, x5, x4,
      x3, x2, x1, x0));
}

template<typename V = Vec16xU8>
BL_INLINE_NODEBUG V make128_u8(uint8_t x15, uint8_t x14, uint8_t x13, uint8_t x12,
                               uint8_t x11, uint8_t x10, uint8_t x09, uint8_t x08,
                               uint8_t x07, uint8_t x06, uint8_t x05, uint8_t x04,
                               uint8_t x03, uint8_t x02, uint8_t x01, uint8_t x00) noexcept {
  return from_simd<V>(
    I::simd_make128_u8(
      x15, x14, x13, x12,
      x11, x10, x09, x08,
      x07, x06, x05, x04,
      x03, x02, x01, x00));
}

template<typename V = Vec8xI16>
BL_INLINE_NODEBUG V make128_i16(int16_t x0) noexcept {
  return from_simd<V>(I::simd_make128_u16(uint16_t(x0)));
}

template<typename V = Vec8xI16>
BL_INLINE_NODEBUG V make128_i16(int16_t x1, int16_t x0) noexcept {
  return from_simd<V>(I::simd_make128_u16(uint16_t(x1), uint16_t(x0)));
}

template<typename V = Vec8xI16>
BL_INLINE_NODEBUG V make128_i16(int16_t x3, int16_t x2, int16_t x1, int16_t x0) noexcept {
  return from_simd<V>(I::simd_make128_u16(uint16_t(x3), uint16_t(x2), uint16_t(x1), uint16_t(x0)));
}

template<typename V = Vec8xI16>
BL_INLINE_NODEBUG V make128_i16(int16_t x7, int16_t x6, int16_t x5, int16_t x4,
                                int16_t x3, int16_t x2, int16_t x1, int16_t x0) noexcept {
  return from_simd<V>(
    I::simd_make128_u16(
      uint16_t(x7), uint16_t(x6), uint16_t(x5), uint16_t(x4),
      uint16_t(x3), uint16_t(x2), uint16_t(x1), uint16_t(x0)));
}

template<typename V = Vec8xU16>
BL_INLINE_NODEBUG V make128_u16(uint16_t x0) noexcept {
  return from_simd<V>(I::simd_make128_u16(x0));
}

template<typename V = Vec8xU16>
BL_INLINE_NODEBUG V make128_u16(uint16_t x1, uint16_t x0) noexcept {
  return from_simd<V>(I::simd_make128_u16(x1, x0));
}

template<typename V = Vec8xU16>
BL_INLINE_NODEBUG V make128_u16(uint16_t x3, uint16_t x2, uint16_t x1, uint16_t x0) noexcept {
  return from_simd<V>(I::simd_make128_u16(x3, x2, x1, x0));
}

template<typename V = Vec8xU16>
BL_INLINE_NODEBUG V make128_u16(uint16_t x7, uint16_t x6, uint16_t x5, uint16_t x4,
                                uint16_t x3, uint16_t x2, uint16_t x1, uint16_t x0) noexcept {
  return from_simd<V>(
    I::simd_make128_u16(
      x7, x6, x5, x4,
      x3, x2, x1, x0));
}

template<typename V = Vec4xI32>
BL_INLINE_NODEBUG V make128_i32(int32_t x0) noexcept {
  return from_simd<V>(I::simd_make128_u32(uint32_t(x0)));
}

template<typename V = Vec4xI32>
BL_INLINE_NODEBUG V make128_i32(int32_t x1, int32_t x0) noexcept {
  return from_simd<V>(I::simd_make128_u32(uint32_t(x1), uint32_t(x0)));
}

template<typename V = Vec4xI32>
BL_INLINE_NODEBUG V make128_i32(int32_t x3, int32_t x2, int32_t x1, int32_t x0) noexcept {
  return from_simd<V>(I::simd_make128_u32(uint32_t(x3), uint32_t(x2), uint32_t(x1), uint32_t(x0)));
}

template<typename V = Vec4xU32>
BL_INLINE_NODEBUG V make128_u32(uint32_t x0) noexcept {
  return from_simd<V>(I::simd_make128_u32(x0));
}

template<typename V = Vec4xU32>
BL_INLINE_NODEBUG V make128_u32(uint32_t x1, uint32_t x0) noexcept {
  return from_simd<V>(I::simd_make128_u32(x1, x0));
}

template<typename V = Vec4xU32>
BL_INLINE_NODEBUG V make128_u32(uint32_t x3, uint32_t x2, uint32_t x1, uint32_t x0) noexcept {
  return from_simd<V>(I::simd_make128_u32(x3, x2, x1, x0));
}

template<typename V = Vec2xI64>
BL_INLINE_NODEBUG V make128_i64(int64_t x0) noexcept {
  return from_simd<V>(I::simd_make128_u64(uint64_t(x0)));
}

template<typename V = Vec2xI64>
BL_INLINE_NODEBUG V make128_i64(int64_t x1, int64_t x0) noexcept {
  return from_simd<V>(I::simd_make128_u64(uint64_t(x1), uint64_t(x0)));
}

template<typename V = Vec2xU64>
BL_INLINE_NODEBUG V make128_u64(uint64_t x0) noexcept {
  return from_simd<V>(I::simd_make128_u64(x0));
}

template<typename V = Vec2xU64>
BL_INLINE_NODEBUG V make128_u64(uint64_t x1, uint64_t x0) noexcept {
  return from_simd<V>(I::simd_make128_u64(x1, x0));
}

template<typename V = Vec4xF32>
BL_INLINE_NODEBUG V make128_f32(float x0) noexcept {
  return from_simd<V>(I::simd_make128_f32(x0));
}

template<typename V = Vec4xF32>
BL_INLINE_NODEBUG V make128_f32(float x1, float x0) noexcept {
  return from_simd<V>(I::simd_make128_f32(x1, x0));
}

template<typename V = Vec4xF32>
BL_INLINE_NODEBUG V make128_f32(float x3, float x2, float x1, float x0) noexcept {
  return from_simd<V>(I::simd_make128_f32(x3, x2, x1, x0));
}

#if defined(BL_SIMD_AARCH64)
template<typename V = Vec2xF64>
BL_INLINE_NODEBUG V make128_f64(double x0) noexcept {
  return from_simd<V>(I::simd_make128_f64(x0));
}

template<typename V = Vec2xF64>
BL_INLINE_NODEBUG V make128_f64(double x1, double x0) noexcept {
  return from_simd<V>(I::simd_make128_f64(x1, x0));
}
#endif // BL_SIMD_AARCH64

// SIMD - Public - Cast Vector <-> Scalar
// ======================================

template<typename V = Vec4xI32> BL_INLINE_NODEBUG V cast_from_i32(int32_t val) noexcept { return from_simd<V>(I::simd_from_u32(uint32_t(val))); }
template<typename V = Vec4xU32> BL_INLINE_NODEBUG V cast_from_u32(uint32_t val) noexcept { return from_simd<V>(I::simd_from_u32(val)); }
template<typename V = Vec2xI64> BL_INLINE_NODEBUG V cast_from_i64(int64_t val) noexcept { return from_simd<V>(I::simd_from_u64(uint64_t(val))); }
template<typename V = Vec2xU64> BL_INLINE_NODEBUG V cast_from_u64(uint64_t val) noexcept { return from_simd<V>(I::simd_from_u64(val)); }
template<typename V = Vec4xF32> BL_INLINE_NODEBUG V cast_from_f32(float val) noexcept { return from_simd<V>(I::simd_from_f32(val)); }

#if defined(BL_SIMD_AARCH64)
template<typename V = Vec2xF64> BL_INLINE_NODEBUG V cast_from_f64(double val) noexcept { return from_simd<V>(I::simd_from_f64(val)); }
#endif // BL_SIMD_AARCH64

template<typename V> BL_INLINE_NODEBUG int32_t cast_to_i32(const V& src) noexcept { return int32_t(I::simd_cast_to_u32(simd_u32(src.v))); }
template<typename V> BL_INLINE_NODEBUG uint32_t cast_to_u32(const V& src) noexcept { return I::simd_cast_to_u32(simd_u32(src.v)); }
template<typename V> BL_INLINE_NODEBUG int64_t cast_to_i64(const V& src) noexcept { return int64_t(I::simd_cast_to_u64(simd_u64(src.v))); }
template<typename V> BL_INLINE_NODEBUG uint64_t cast_to_u64(const V& src) noexcept { return I::simd_cast_to_u64(simd_u64(src.v)); }
template<typename V> BL_INLINE_NODEBUG float cast_to_f32(const V& src) noexcept { return I::simd_cast_to_f32(simd_f32(src.v)); }

#if defined(BL_SIMD_AARCH64)
template<typename V> BL_INLINE_NODEBUG double cast_to_f64(const V& src) noexcept { return I::simd_cast_to_f64(simd_f64(src.v)); }
#endif // BL_SIMD_AARCH64

// SIMD - Public - Convert Vector <-> Vector
// =========================================

template<typename V> BL_INLINE_NODEBUG Vec<V::kW, float> cvt_i32_f32(const V& a) noexcept { return vec_wt<V::kW, float>(I::simd_cvt_i32_f32(simd_i32(a.v))); }
template<typename V> BL_INLINE_NODEBUG Vec<V::kW, int32_t> cvt_f32_i32(const V& a) noexcept { return vec_wt<V::kW, int32_t>(I::simd_cvt_f32_i32(simd_f32(a.v))); }
template<typename V> BL_INLINE_NODEBUG Vec<V::kW, int32_t> cvtt_f32_i32(const V& a) noexcept { return vec_wt<V::kW, int32_t>(I::simd_cvtt_f32_i32(simd_f32(a.v))); }

// SIMD - Public - Convert Vector <-> Scalar
// =========================================

BL_INLINE_NODEBUG Vec4xF32 cvt_f32_from_scalar_i32(int32_t val) noexcept { return Vec4xF32{I::simd_cvt_f32_from_scalar_i32(val)}; }

#if defined(BL_SIMD_AARCH64)
BL_INLINE_NODEBUG Vec2xF64 cvt_f64_from_scalar_i32(int32_t val) noexcept { return Vec2xF64{I::simd_cvt_f64_from_scalar_i32(val)}; }
#endif // BL_SIMD_AARCH64

template<typename V> BL_INLINE_NODEBUG int32_t cvt_f32_to_scalar_i32(const V& src) noexcept { return I::simd_cvt_f32_to_scalar_i32(simd_f32(src.v)); }
template<typename V> BL_INLINE_NODEBUG int32_t cvtt_f32_to_scalar_i32(const V& src) noexcept { return I::simd_cvtt_f32_to_scalar_i32(simd_f32(src.v)); }

// SIMD - Public - Load & Store Operations
// =======================================

template<typename V> BL_INLINE_NODEBUG V loada(const void* src) noexcept { return from_simd<V>(I::simd_loada<V::kW>(src)); }
template<typename V> BL_INLINE_NODEBUG V loadu(const void* src) noexcept { return from_simd<V>(I::simd_loadu<V::kW>(src)); }
template<typename V> BL_INLINE_NODEBUG V load_8(const void* src) noexcept { return from_simd<V>(I::simd_load_8<V::kW>(src)); }
template<typename V> BL_INLINE_NODEBUG V loada_16(const void* src) noexcept { return from_simd<V>(I::simd_loada_16<V::kW>(src)); }
template<typename V> BL_INLINE_NODEBUG V loadu_16(const void* src) noexcept { return from_simd<V>(I::simd_loadu_16<V::kW>(src)); }
template<typename V> BL_INLINE_NODEBUG V loada_32(const void* src) noexcept { return from_simd<V>(I::simd_loada_32<V::kW>(src)); }
template<typename V> BL_INLINE_NODEBUG V loadu_32(const void* src) noexcept { return from_simd<V>(I::simd_loadu_32<V::kW>(src)); }
template<typename V> BL_INLINE_NODEBUG V loada_64(const void* src) noexcept { return from_simd<V>(I::simd_loada_64<V::kW>(src)); }
template<typename V> BL_INLINE_NODEBUG V loadu_64(const void* src) noexcept { return from_simd<V>(I::simd_loadu_64<V::kW>(src)); }
template<typename V> BL_INLINE_NODEBUG V loada_128(const void* src) noexcept { return from_simd<V>(I::simd_loada_128(src)); }
template<typename V> BL_INLINE_NODEBUG V loadu_128(const void* src) noexcept { return from_simd<V>(I::simd_loadu_128(src)); }

template<typename V> BL_INLINE_NODEBUG void storea(void* dst, const V& src) noexcept { I::simd_storea(dst, simd_u8(src.v)); }
template<typename V> BL_INLINE_NODEBUG void storeu(void* dst, const V& src) noexcept { I::simd_storeu(dst, simd_u8(src.v)); }
template<typename V> BL_INLINE_NODEBUG void store_8(void* dst, const V& src) noexcept { I::simd_store_8(dst, simd_u8(src.v)); }
template<typename V> BL_INLINE_NODEBUG void storea_16(void* dst, const V& src) noexcept { I::simd_storea_16(dst, simd_u8(src.v)); }
template<typename V> BL_INLINE_NODEBUG void storeu_16(void* dst, const V& src) noexcept { I::simd_storeu_16(dst, simd_u8(src.v)); }
template<typename V> BL_INLINE_NODEBUG void storea_32(void* dst, const V& src) noexcept { I::simd_storea_32(dst, simd_u8(src.v)); }
template<typename V> BL_INLINE_NODEBUG void storeu_32(void* dst, const V& src) noexcept { I::simd_storeu_32(dst, simd_u8(src.v)); }
template<typename V> BL_INLINE_NODEBUG void storea_64(void* dst, const V& src) noexcept { I::simd_storea_64(dst, simd_u8(src.v)); }
template<typename V> BL_INLINE_NODEBUG void storeu_64(void* dst, const V& src) noexcept { I::simd_storeu_64(dst, simd_u8(src.v)); }
template<typename V> BL_INLINE_NODEBUG void storeh_64(void* dst, const V& src) noexcept { I::simd_storeh_64(dst, simd_u8(src.v)); }
template<typename V> BL_INLINE_NODEBUG void storea_128(void* dst, const V& src) noexcept { I::simd_storea_128(dst, simd_u8(src.v)); }
template<typename V> BL_INLINE_NODEBUG void storeu_128(void* dst, const V& src) noexcept { I::simd_storeu_128(dst, simd_u8(src.v)); }

// SIMD - Public - Shuffle & Permute
// =================================

template<typename V, typename W>
BL_INLINE_NODEBUG V swizzlev_u8(const V& a, const W& b) noexcept { return from_simd<V>(I::simd_swizzlev_u8(simd_u8(a.v), simd_u8(b.v))); }

template<uint8_t D, uint8_t C, uint8_t B, uint8_t A, typename V>
BL_INLINE_NODEBUG V shuffle_u32(const V& lo, const V& hi) noexcept { return from_simd<V>(I::simd_shuffle_u32<D, C, B, A>(simd_u32(lo.v), simd_u32(hi.v))); }

template<uint8_t B, uint8_t A, typename V>
BL_INLINE_NODEBUG V shuffle_u64(const V& lo, const V& hi) noexcept { return from_simd<V>(I::simd_shuffle_u64<B, A>(simd_u64(lo.v), simd_u64(hi.v))); }

template<uint8_t D, uint8_t C, uint8_t B, uint8_t A, typename V>
BL_INLINE_NODEBUG V shuffle_f32(const V& lo, const V& hi) noexcept { return from_simd<V>(I::simd_shuffle_f32<D, C, B, A>(simd_f32(lo.v), simd_f32(hi.v))); }

#if defined(BL_SIMD_AARCH64)
template<uint8_t B, uint8_t A, typename V>
BL_INLINE_NODEBUG V shuffle_f64(const V& lo, const V& hi) noexcept { return from_simd<V>(I::simd_shuffle_f64<B, A>(simd_f64(lo.v), simd_f64(hi.v))); }
#endif // BL_SIMD_AARCH64

template<uint8_t D, uint8_t C, uint8_t B, uint8_t A, typename V>
BL_INLINE_NODEBUG V swizzle_u16(const V& a) noexcept { return from_simd<V>(I::simd_swizzle_u16<D, C, B, A>(simd_u16(a.v))); }

template<uint8_t D, uint8_t C, uint8_t B, uint8_t A, typename V>
BL_INLINE_NODEBUG V swizzle_lo_u16(const V& a) noexcept { return from_simd<V>(I::simd_swizzle_lo_u16<D, C, B, A>(simd_u16(a.v))); }

template<uint8_t D, uint8_t C, uint8_t B, uint8_t A, typename V>
BL_INLINE_NODEBUG V swizzle_hi_u16(const V& a) noexcept { return from_simd<V>(I::simd_swizzle_hi_u16<D, C, B, A>(simd_u16(a.v))); }

template<uint8_t D, uint8_t C, uint8_t B, uint8_t A, typename V>
BL_INLINE_NODEBUG V swizzle_u32(const V& a) noexcept { return from_simd<V>(I::simd_swizzle_u32<D, C, B, A>(simd_u32(a.v))); }

template<uint8_t B, uint8_t A, typename V>
BL_INLINE_NODEBUG V swizzle_u64(const V& a) noexcept { return from_simd<V>(I::simd_swizzle_u64<B, A>(simd_u64(a.v))); }

template<uint8_t D, uint8_t C, uint8_t B, uint8_t A, typename V>
BL_INLINE_NODEBUG V swizzle_f32(const V& a) noexcept { return from_simd<V>(I::simd_swizzle_f32<D, C, B, A>(simd_f32(a.v))); }

#if defined(BL_SIMD_AARCH64)
template<uint8_t B, uint8_t A, typename V>
BL_INLINE_NODEBUG V swizzle_f64(const V& a) noexcept { return from_simd<V>(I::simd_swizzle_f64<B, A>(simd_f64(a.v))); }
#endif // BL_SIMD_AARCH64

template<typename V, typename W> BL_INLINE_NODEBUG V broadcast_u8(const W& a) noexcept { return from_simd<V>(I::simd_broadcast_u8(simd_u8(a.v))); }
template<typename V, typename W> BL_INLINE_NODEBUG V broadcast_u16(const W& a) noexcept { return from_simd<V>(I::simd_broadcast_u16(simd_u16(a.v))); }
template<typename V, typename W> BL_INLINE_NODEBUG V broadcast_u32(const W& a) noexcept { return from_simd<V>(I::simd_broadcast_u32(simd_u32(a.v))); }
template<typename V, typename W> BL_INLINE_NODEBUG V broadcast_u64(const W& a) noexcept { return from_simd<V>(I::simd_broadcast_u64(simd_u64(a.v))); }
template<typename V, typename W> BL_INLINE_NODEBUG V broadcast_f32(const W& a) noexcept { return from_simd<V>(I::simd_broadcast_f32(simd_f32(a.v))); }
#if defined(BL_SIMD_AARCH64)
template<typename V, typename W> BL_INLINE_NODEBUG V broadcast_f64(const W& a) noexcept { return from_simd<V>(I::simd_broadcast_f64(simd_f64(a.v))); }
#endif // BL_SIMD_AARCH64

template<typename V> BL_INLINE_NODEBUG V dup_lo_u32(const V& a) noexcept { return from_simd<V>(I::simd_dup_lo_u32(simd_u32(a.v))); }
template<typename V> BL_INLINE_NODEBUG V dup_hi_u32(const V& a) noexcept { return from_simd<V>(I::simd_dup_hi_u32(simd_u32(a.v))); }
template<typename V> BL_INLINE_NODEBUG V dup_lo_u64(const V& a) noexcept { return from_simd<V>(I::simd_dup_lo_u64(simd_u64(a.v))); }
template<typename V> BL_INLINE_NODEBUG V dup_hi_u64(const V& a) noexcept { return from_simd<V>(I::simd_dup_hi_u64(simd_u64(a.v))); }

template<typename V> BL_INLINE_NODEBUG V dup_lo_f32(const V& a) noexcept { return from_simd<V>(I::simd_dup_lo_f32(simd_f32(a.v))); }
template<typename V> BL_INLINE_NODEBUG V dup_hi_f32(const V& a) noexcept { return from_simd<V>(I::simd_dup_hi_f32(simd_f32(a.v))); }
template<typename V> BL_INLINE_NODEBUG V dup_lo_2xf32(const V& a) noexcept { return from_simd<V>(I::simd_dup_lo_2xf32(simd_f32(a.v))); }
template<typename V> BL_INLINE_NODEBUG V dup_hi_2xf32(const V& a) noexcept { return from_simd<V>(I::simd_dup_hi_2xf32(simd_f32(a.v))); }

template<typename V> BL_INLINE_NODEBUG V swap_u32(const V& a) noexcept { return from_simd<V>(I::simd_swap_u32(simd_u32(a.v))); }
template<typename V> BL_INLINE_NODEBUG V swap_u64(const V& a) noexcept { return from_simd<V>(I::simd_swap_u64(simd_u64(a.v))); }
template<typename V> BL_INLINE_NODEBUG V swap_f32(const V& a) noexcept { return from_simd<V>(I::simd_swap_f32(simd_f32(a.v))); }

#if defined(BL_SIMD_AARCH64)
template<typename V> BL_INLINE_NODEBUG V dup_lo_f64(const V& a) noexcept { return from_simd<V>(I::simd_dup_lo_f64(simd_f64(a.v))); }
template<typename V> BL_INLINE_NODEBUG V dup_hi_f64(const V& a) noexcept { return from_simd<V>(I::simd_dup_hi_f64(simd_f64(a.v))); }
template<typename V> BL_INLINE_NODEBUG V swap_f64(const V& a) noexcept { return from_simd<V>(I::simd_swap_f64(a.v)); }
#endif // BL_SIMD_AARCH64

template<typename V> BL_INLINE_NODEBUG V interleave_lo_u8(const V& a, const V& b) noexcept { return from_simd<V>(I::simd_interleave_lo_u8(simd_u8(a.v), simd_u8(b.v))); }
template<typename V> BL_INLINE_NODEBUG V interleave_hi_u8(const V& a, const V& b) noexcept { return from_simd<V>(I::simd_interleave_hi_u8(simd_u8(a.v), simd_u8(b.v))); }
template<typename V> BL_INLINE_NODEBUG V interleave_lo_u16(const V& a, const V& b) noexcept { return from_simd<V>(I::simd_interleave_lo_u16(simd_u16(a.v), simd_u16(b.v))); }
template<typename V> BL_INLINE_NODEBUG V interleave_hi_u16(const V& a, const V& b) noexcept { return from_simd<V>(I::simd_interleave_hi_u16(simd_u16(a.v), simd_u16(b.v))); }
template<typename V> BL_INLINE_NODEBUG V interleave_lo_u32(const V& a, const V& b) noexcept { return from_simd<V>(I::simd_interleave_lo_u32(simd_u32(a.v), simd_u32(b.v))); }
template<typename V> BL_INLINE_NODEBUG V interleave_hi_u32(const V& a, const V& b) noexcept { return from_simd<V>(I::simd_interleave_hi_u32(simd_u32(a.v), simd_u32(b.v))); }
template<typename V> BL_INLINE_NODEBUG V interleave_lo_u64(const V& a, const V& b) noexcept { return from_simd<V>(I::simd_interleave_lo_u64(simd_u64(a.v), simd_u64(b.v))); }
template<typename V> BL_INLINE_NODEBUG V interleave_hi_u64(const V& a, const V& b) noexcept { return from_simd<V>(I::simd_interleave_hi_u64(simd_u64(a.v), simd_u64(b.v))); }

template<typename V> BL_INLINE_NODEBUG V interleave_lo_f32(const V& a, const V& b) noexcept { return from_simd<V>(I::simd_interleave_lo_f32(simd_f32(a.v), simd_f32(b.v))); }
template<typename V> BL_INLINE_NODEBUG V interleave_hi_f32(const V& a, const V& b) noexcept { return from_simd<V>(I::simd_interleave_hi_f32(simd_f32(a.v), simd_f32(b.v))); }

#if defined(BL_SIMD_AARCH64)
template<typename V> BL_INLINE_NODEBUG V interleave_lo_f64(const V& a, const V& b) noexcept { return from_simd<V>(I::simd_interleave_lo_f64(simd_f64(a.v), simd_f64(b.v))); }
template<typename V> BL_INLINE_NODEBUG V interleave_hi_f64(const V& a, const V& b) noexcept { return from_simd<V>(I::simd_interleave_hi_f64(simd_f64(a.v), simd_f64(b.v))); }
#endif // BL_SIMD_AARCH64

template<int kN, typename V>
BL_INLINE_NODEBUG V alignr_u128(const V& a, const V& b) noexcept { return from_simd<V>(I::simd_alignr_u128<kN>(simd_u8(a.v), simd_u8(b.v))); }

// SIMD - Public - Integer Packing & Unpacking
// ===========================================

template<typename V> BL_INLINE_NODEBUG V packs_128_i16_i8(const V& a) noexcept { return from_simd<V>(I::simd_packs_128_i16_i8(simd_i16(a.v))); }
template<typename V> BL_INLINE_NODEBUG V packs_128_i16_u8(const V& a) noexcept { return from_simd<V>(I::simd_packs_128_i16_u8(simd_i16(a.v))); }
template<typename V> BL_INLINE_NODEBUG V packz_128_u16_u8(const V& a) noexcept { return from_simd<V>(I::simd_packz_128_u16_u8(simd_u16(a.v))); }
template<typename V> BL_INLINE_NODEBUG V packs_128_i32_i8(const V& a) noexcept { return from_simd<V>(I::simd_packs_128_i32_i8(simd_i32(a.v))); }
template<typename V> BL_INLINE_NODEBUG V packs_128_i32_u8(const V& a) noexcept { return from_simd<V>(I::simd_packs_128_i32_u8(simd_i32(a.v))); }
template<typename V> BL_INLINE_NODEBUG V packs_128_i32_i16(const V& a) noexcept { return from_simd<V>(I::simd_packs_128_i32_i16(simd_i32(a.v))); }
template<typename V> BL_INLINE_NODEBUG V packs_128_i32_u16(const V& a) noexcept { return from_simd<V>(I::simd_packs_128_i32_u16(simd_i32(a.v))); }
template<typename V> BL_INLINE_NODEBUG V packz_128_u32_u8(const V& a) noexcept { return from_simd<V>(I::simd_packz_128_u32_u8(simd_u32(a.v))); }
template<typename V> BL_INLINE_NODEBUG V packz_128_u32_u16(const V& a) noexcept { return from_simd<V>(I::simd_packz_128_u32_u16(simd_u32(a.v))); }

template<typename V> BL_INLINE_NODEBUG V packs_128_i16_i8(const V& a, const V& b) noexcept { return from_simd<V>(I::simd_packs_128_i16_i8(simd_i16(a.v), simd_i16(b.v))); }
template<typename V> BL_INLINE_NODEBUG V packs_128_i16_u8(const V& a, const V& b) noexcept { return from_simd<V>(I::simd_packs_128_i16_u8(simd_i16(a.v), simd_i16(b.v))); }
template<typename V> BL_INLINE_NODEBUG V packz_128_u16_u8(const V& a, const V& b) noexcept { return from_simd<V>(I::simd_packz_128_u16_u8(simd_u16(a.v), simd_u16(b.v))); }
template<typename V> BL_INLINE_NODEBUG V packs_128_i32_i8(const V& a, const V& b) noexcept { return from_simd<V>(I::simd_packs_128_i32_i8(simd_i32(a.v), simd_i32(b.v))); }
template<typename V> BL_INLINE_NODEBUG V packs_128_i32_u8(const V& a, const V& b) noexcept { return from_simd<V>(I::simd_packs_128_i32_u8(simd_i32(a.v), simd_i32(b.v))); }
template<typename V> BL_INLINE_NODEBUG V packs_128_i32_i16(const V& a, const V& b) noexcept { return from_simd<V>(I::simd_packs_128_i32_i16(simd_i32(a.v), simd_i32(b.v))); }
template<typename V> BL_INLINE_NODEBUG V packs_128_i32_u16(const V& a, const V& b) noexcept { return from_simd<V>(I::simd_packs_128_i32_u16(simd_i32(a.v), simd_i32(b.v))); }
template<typename V> BL_INLINE_NODEBUG V packz_128_u32_u8(const V& a, const V& b) noexcept { return from_simd<V>(I::simd_packz_128_u32_u8(simd_u32(a.v), simd_u32(b.v))); }
template<typename V> BL_INLINE_NODEBUG V packz_128_u32_u16(const V& a, const V& b) noexcept { return from_simd<V>(I::simd_packz_128_u32_u16(simd_u32(a.v), simd_u32(b.v))); }

template<typename V> BL_INLINE_NODEBUG V packs_128_i32_i8(const V& a, const V& b, const V& c, const V& d) noexcept {
  return from_simd<V>(I::simd_packs_128_i32_i8(simd_i32(a.v), simd_i32(b.v), simd_i32(c.v), simd_i32(d.v)));
}

template<typename V> BL_INLINE_NODEBUG V packs_128_i32_u8(const V& a, const V& b, const V& c, const V& d) noexcept {
  return from_simd<V>(I::simd_packs_128_i32_u8(simd_i32(a.v), simd_i32(b.v), simd_i32(c.v), simd_i32(d.v)));
}

template<typename V> BL_INLINE_NODEBUG V packz_128_u32_u8(const V& a, const V& b, const V& c, const V& d) noexcept {
  return from_simd<V>(I::simd_packz_128_u32_u8(simd_u32(a.v), simd_u32(b.v), simd_u32(c.v), simd_u32(d.v)));
}

template<typename V> BL_INLINE_NODEBUG V unpack_lo64_i8_i16(const V& a) noexcept { return from_simd<V>(I::simd_unpack_lo64_i8_i16(simd_i8(a.v))); }
template<typename V> BL_INLINE_NODEBUG V unpack_lo64_u8_u16(const V& a) noexcept { return from_simd<V>(I::simd_unpack_lo64_u8_u16(simd_u8(a.v))); }
template<typename V> BL_INLINE_NODEBUG V unpack_lo64_i16_i32(const V& a) noexcept { return from_simd<V>(I::simd_unpack_lo64_i16_i32(simd_i16(a.v))); }
template<typename V> BL_INLINE_NODEBUG V unpack_lo64_u16_u32(const V& a) noexcept { return from_simd<V>(I::simd_unpack_lo64_u16_u32(simd_u16(a.v))); }
template<typename V> BL_INLINE_NODEBUG V unpack_lo64_i32_i64(const V& a) noexcept { return from_simd<V>(I::simd_unpack_lo64_i32_i64(simd_i32(a.v))); }
template<typename V> BL_INLINE_NODEBUG V unpack_lo64_u32_u64(const V& a) noexcept { return from_simd<V>(I::simd_unpack_lo64_u32_u64(simd_u32(a.v))); }
template<typename V> BL_INLINE_NODEBUG V unpack_lo32_i8_i32(const V& a) noexcept { return from_simd<V>(I::simd_unpack_lo32_i8_i32(simd_i8(a.v))); }
template<typename V> BL_INLINE_NODEBUG V unpack_lo32_u8_u32(const V& a) noexcept { return from_simd<V>(I::simd_unpack_lo32_u8_u32(simd_u8(a.v))); }

template<typename V> BL_INLINE_NODEBUG V unpack_hi64_i8_i16(const V& a) noexcept { return from_simd<V>(I::simd_unpack_hi64_i8_i16(simd_i8(a.v))); }
template<typename V> BL_INLINE_NODEBUG V unpack_hi64_u8_u16(const V& a) noexcept { return from_simd<V>(I::simd_unpack_hi64_u8_u16(simd_u8(a.v))); }
template<typename V> BL_INLINE_NODEBUG V unpack_hi64_i16_i32(const V& a) noexcept { return from_simd<V>(I::simd_unpack_hi64_i16_i32(simd_i16(a.v))); }
template<typename V> BL_INLINE_NODEBUG V unpack_hi64_u16_u32(const V& a) noexcept { return from_simd<V>(I::simd_unpack_hi64_u16_u32(simd_u16(a.v))); }
template<typename V> BL_INLINE_NODEBUG V unpack_hi64_i32_i64(const V& a) noexcept { return from_simd<V>(I::simd_unpack_hi64_i32_i64(simd_i32(a.v))); }
template<typename V> BL_INLINE_NODEBUG V unpack_hi64_u32_u64(const V& a) noexcept { return from_simd<V>(I::simd_unpack_hi64_u32_u64(simd_u32(a.v))); }

/*
// TODO:
template<typename V> BL_INLINE_NODEBUG V movw_i8_i16(const V& a) noexcept { return from_simd<V>(I::simd_movw_i8_i16(a.v)); }
template<typename V> BL_INLINE_NODEBUG V movw_i8_i32(const V& a) noexcept { return from_simd<V>(I::simd_movw_i8_i32(a.v)); }
template<typename V> BL_INLINE_NODEBUG V movw_i8_i64(const V& a) noexcept { return from_simd<V>(I::simd_movw_i8_i64(a.v)); }
template<typename V> BL_INLINE_NODEBUG V movw_i16_i32(const V& a) noexcept { return from_simd<V>(I::simd_movw_i16_i32(a.v)); }
template<typename V> BL_INLINE_NODEBUG V movw_i16_i64(const V& a) noexcept { return from_simd<V>(I::simd_movw_i16_i64(a.v)); }
template<typename V> BL_INLINE_NODEBUG V movw_i32_i64(const V& a) noexcept { return from_simd<V>(I::simd_movw_i32_i64(a.v)); }

template<typename V> BL_INLINE_NODEBUG V movw_u8_u16(const V& a) noexcept { return from_simd<V>(I::simd_movw_u8_u16(a.v)); }
template<typename V> BL_INLINE_NODEBUG V movw_u8_u32(const V& a) noexcept { return from_simd<V>(I::simd_movw_u8_u32(a.v)); }
template<typename V> BL_INLINE_NODEBUG V movw_u8_u64(const V& a) noexcept { return from_simd<V>(I::simd_movw_u8_u64(a.v)); }
template<typename V> BL_INLINE_NODEBUG V movw_u16_u32(const V& a) noexcept { return from_simd<V>(I::simd_movw_u16_u32(a.v)); }
template<typename V> BL_INLINE_NODEBUG V movw_u16_u64(const V& a) noexcept { return from_simd<V>(I::simd_movw_u16_u64(a.v)); }
template<typename V> BL_INLINE_NODEBUG V movw_u32_u64(const V& a) noexcept { return from_simd<V>(I::simd_movw_u32_u64(a.v)); }
*/

// SIMD - Public - Arithmetic & Logical Operations
// ===============================================

template<size_t W, typename T> BL_INLINE_NODEBUG Vec<W, T> not_(const Vec<W, T>& a) noexcept { return vec_wt<W, T>(I::simd_not(simd_u8(a.v))); }

template<size_t W, typename T> BL_INLINE_NODEBUG Vec<W, T> and_(const Vec<W, T>& a, const Vec<W, T>& b) noexcept { return vec_wt<W, T>(I::simd_and(simd_u8(a.v), simd_u8(b.v))); }
template<size_t W, typename T> BL_INLINE_NODEBUG Vec<W, T> andnot(const Vec<W, T>& a, const Vec<W, T>& b) noexcept { return vec_wt<W, T>(I::simd_andnot(simd_u8(a.v), simd_u8(b.v))); }
template<size_t W, typename T> BL_INLINE_NODEBUG Vec<W, T> or_(const Vec<W, T>& a, const Vec<W, T>& b) noexcept { return vec_wt<W, T>(I::simd_or(simd_u8(a.v), simd_u8(b.v))); }
template<size_t W, typename T> BL_INLINE_NODEBUG Vec<W, T> xor_(const Vec<W, T>& a, const Vec<W, T>& b) noexcept { return vec_wt<W, T>(I::simd_xor(simd_u8(a.v), simd_u8(b.v))); }

template<size_t W, typename T> BL_INLINE_NODEBUG Vec<W, T> and_(const Vec<W, T>& a, const Vec<W, T>& b, const Vec<W, T>& c) noexcept { return and_(and_(a, b), c); }
template<size_t W, typename T> BL_INLINE_NODEBUG Vec<W, T> or_(const Vec<W, T>& a, const Vec<W, T>& b, const Vec<W, T>& c) noexcept { return or_(or_(a, b), c); }
template<size_t W, typename T> BL_INLINE_NODEBUG Vec<W, T> xor_(const Vec<W, T>& a, const Vec<W, T>& b, const Vec<W, T>& c) noexcept { return xor_(xor_(a, b), c); }

template<uint32_t H, uint32_t G, uint32_t F, uint32_t E, uint32_t D, uint32_t C, uint32_t B, uint32_t A, typename V>
BL_INLINE_NODEBUG V blend_u16(const V& a, const V& b) noexcept {
  return from_simd<V>(I::simd_blend_u16<H, G, F, E, D, C, B, A>(simd_u8(a.v), simd_u8(b.v)));
}

template<uint32_t D, uint32_t C, uint32_t B, uint32_t A, typename V>
BL_INLINE_NODEBUG V blend_u32(const V& a, const V& b) noexcept {
  return from_simd<V>(I::simd_blend_u32<D, C, B, A>(simd_u8(a.v), simd_u8(b.v)));
}

template<uint32_t B, uint32_t A, typename V>
BL_INLINE_NODEBUG V blend_u64(const V& a, const V& b) noexcept {
  return from_simd<V>(I::simd_blend_u64<B, A>(simd_u8(a.v), simd_u8(b.v)));
}

template<size_t W, typename T> BL_INLINE_NODEBUG Vec<W, T> blendv_bits(const Vec<W, T>& a, const Vec<W, T>& b, const Vec<W, T>& msk) noexcept { return vec_wt<W, T>(I::simd_blendv_bits(a.v, b.v, msk.v)); }
template<size_t W, typename T> BL_INLINE_NODEBUG Vec<W, T> blendv_u8(const Vec<W, T>& a, const Vec<W, T>& b, const Vec<W, T>& msk) noexcept { return vec_wt<W, T>(I::simd_blendv_u8(a.v, b.v, msk.v)); }

template<typename V> BL_INLINE_NODEBUG V add_f32(const V& a, const V& b) noexcept { return from_simd<V>(I::simd_add_f32(simd_f32(a.v), simd_f32(b.v))); }
template<typename V> BL_INLINE_NODEBUG V sub_f32(const V& a, const V& b) noexcept { return from_simd<V>(I::simd_sub_f32(simd_f32(a.v), simd_f32(b.v))); }
template<typename V> BL_INLINE_NODEBUG V mul_f32(const V& a, const V& b) noexcept { return from_simd<V>(I::simd_mul_f32(simd_f32(a.v), simd_f32(b.v))); }
template<typename V> BL_INLINE_NODEBUG V div_f32(const V& a, const V& b) noexcept { return from_simd<V>(I::simd_div_f32(simd_f32(a.v), simd_f32(b.v))); }
template<typename V> BL_INLINE_NODEBUG V min_f32(const V& a, const V& b) noexcept { return from_simd<V>(I::simd_min_f32(simd_f32(a.v), simd_f32(b.v))); }
template<typename V> BL_INLINE_NODEBUG V max_f32(const V& a, const V& b) noexcept { return from_simd<V>(I::simd_max_f32(simd_f32(a.v), simd_f32(b.v))); }

template<typename V> BL_INLINE_NODEBUG V cmp_eq_f32(const V& a, const V& b) noexcept { return from_simd<V>(I::simd_cmp_eq_f32(simd_f32(a.v), simd_f32(b.v))); }
template<typename V> BL_INLINE_NODEBUG V cmp_ne_f32(const V& a, const V& b) noexcept { return from_simd<V>(I::simd_cmp_ne_f32(simd_f32(a.v), simd_f32(b.v))); }
template<typename V> BL_INLINE_NODEBUG V cmp_ge_f32(const V& a, const V& b) noexcept { return from_simd<V>(I::simd_cmp_ge_f32(simd_f32(a.v), simd_f32(b.v))); }
template<typename V> BL_INLINE_NODEBUG V cmp_gt_f32(const V& a, const V& b) noexcept { return from_simd<V>(I::simd_cmp_gt_f32(simd_f32(a.v), simd_f32(b.v))); }
template<typename V> BL_INLINE_NODEBUG V cmp_le_f32(const V& a, const V& b) noexcept { return from_simd<V>(I::simd_cmp_le_f32(simd_f32(a.v), simd_f32(b.v))); }
template<typename V> BL_INLINE_NODEBUG V cmp_lt_f32(const V& a, const V& b) noexcept { return from_simd<V>(I::simd_cmp_lt_f32(simd_f32(a.v), simd_f32(b.v))); }

template<typename V> BL_INLINE_NODEBUG V abs_f32(const V& a) noexcept { return from_simd<V>(I::simd_abs_f32(simd_f32(a.v))); }
template<typename V> BL_INLINE_NODEBUG V sqrt_f32(const V& a) noexcept { return from_simd<V>(I::simd_sqrt_f32(simd_f32(a.v))); }

#if defined(BL_SIMD_AARCH64)
template<typename V> BL_INLINE_NODEBUG V add_f64(const V& a, const V& b) noexcept { return from_simd<V>(I::simd_add_f64(simd_f64(a.v), simd_f64(b.v))); }
template<typename V> BL_INLINE_NODEBUG V sub_f64(const V& a, const V& b) noexcept { return from_simd<V>(I::simd_sub_f64(simd_f64(a.v), simd_f64(b.v))); }
template<typename V> BL_INLINE_NODEBUG V mul_f64(const V& a, const V& b) noexcept { return from_simd<V>(I::simd_mul_f64(simd_f64(a.v), simd_f64(b.v))); }
template<typename V> BL_INLINE_NODEBUG V div_f64(const V& a, const V& b) noexcept { return from_simd<V>(I::simd_div_f64(simd_f64(a.v), simd_f64(b.v))); }
template<typename V> BL_INLINE_NODEBUG V min_f64(const V& a, const V& b) noexcept { return from_simd<V>(I::simd_min_f64(simd_f64(a.v), simd_f64(b.v))); }
template<typename V> BL_INLINE_NODEBUG V max_f64(const V& a, const V& b) noexcept { return from_simd<V>(I::simd_max_f64(simd_f64(a.v), simd_f64(b.v))); }

template<typename V> BL_INLINE_NODEBUG V cmp_eq_f64(const V& a, const V& b) noexcept { return from_simd<V>(I::simd_cmp_eq_f64(simd_f64(a.v), simd_f64(b.v))); }
template<typename V> BL_INLINE_NODEBUG V cmp_ne_f64(const V& a, const V& b) noexcept { return from_simd<V>(I::simd_cmp_ne_f64(simd_f64(a.v), simd_f64(b.v))); }
template<typename V> BL_INLINE_NODEBUG V cmp_ge_f64(const V& a, const V& b) noexcept { return from_simd<V>(I::simd_cmp_ge_f64(simd_f64(a.v), simd_f64(b.v))); }
template<typename V> BL_INLINE_NODEBUG V cmp_gt_f64(const V& a, const V& b) noexcept { return from_simd<V>(I::simd_cmp_gt_f64(simd_f64(a.v), simd_f64(b.v))); }
template<typename V> BL_INLINE_NODEBUG V cmp_le_f64(const V& a, const V& b) noexcept { return from_simd<V>(I::simd_cmp_le_f64(simd_f64(a.v), simd_f64(b.v))); }
template<typename V> BL_INLINE_NODEBUG V cmp_lt_f64(const V& a, const V& b) noexcept { return from_simd<V>(I::simd_cmp_lt_f64(simd_f64(a.v), simd_f64(b.v))); }

template<typename V> BL_INLINE_NODEBUG V abs_f64(const V& a) noexcept { return from_simd<V>(I::simd_abs_f64(simd_f64(a.v))); }
template<typename V> BL_INLINE_NODEBUG V sqrt_f64(const V& a) noexcept { return from_simd<V>(I::simd_sqrt_f64(simd_f64(a.v))); }
#endif // BL_SIMD_AARCH64

template<size_t W> BL_INLINE_NODEBUG Vec<W, float> add(const Vec<W, float>& a, const Vec<W, float>& b) noexcept { return vec_wt<W, float>(I::simd_add_f32(a.v, b.v)); }
template<size_t W> BL_INLINE_NODEBUG Vec<W, float> sub(const Vec<W, float>& a, const Vec<W, float>& b) noexcept { return vec_wt<W, float>(I::simd_sub_f32(a.v, b.v)); }
template<size_t W> BL_INLINE_NODEBUG Vec<W, float> mul(const Vec<W, float>& a, const Vec<W, float>& b) noexcept { return vec_wt<W, float>(I::simd_mul_f32(a.v, b.v)); }
template<size_t W> BL_INLINE_NODEBUG Vec<W, float> div(const Vec<W, float>& a, const Vec<W, float>& b) noexcept { return vec_wt<W, float>(I::simd_div_f32(a.v, b.v)); }
template<size_t W> BL_INLINE_NODEBUG Vec<W, float> min(const Vec<W, float>& a, const Vec<W, float>& b) noexcept { return vec_wt<W, float>(I::simd_min_f32(a.v, b.v)); }
template<size_t W> BL_INLINE_NODEBUG Vec<W, float> max(const Vec<W, float>& a, const Vec<W, float>& b) noexcept { return vec_wt<W, float>(I::simd_max_f32(a.v, b.v)); }

template<size_t W> BL_INLINE_NODEBUG Vec<W, float> cmp_eq(const Vec<W, float>& a, const Vec<W, float>& b) noexcept { return vec_wt<W, float>(I::simd_cmp_eq_f32(a.v, b.v)); }
template<size_t W> BL_INLINE_NODEBUG Vec<W, float> cmp_ne(const Vec<W, float>& a, const Vec<W, float>& b) noexcept { return vec_wt<W, float>(I::simd_cmp_ne_f32(a.v, b.v)); }
template<size_t W> BL_INLINE_NODEBUG Vec<W, float> cmp_ge(const Vec<W, float>& a, const Vec<W, float>& b) noexcept { return vec_wt<W, float>(I::simd_cmp_ge_f32(a.v, b.v)); }
template<size_t W> BL_INLINE_NODEBUG Vec<W, float> cmp_gt(const Vec<W, float>& a, const Vec<W, float>& b) noexcept { return vec_wt<W, float>(I::simd_cmp_gt_f32(a.v, b.v)); }
template<size_t W> BL_INLINE_NODEBUG Vec<W, float> cmp_le(const Vec<W, float>& a, const Vec<W, float>& b) noexcept { return vec_wt<W, float>(I::simd_cmp_le_f32(a.v, b.v)); }
template<size_t W> BL_INLINE_NODEBUG Vec<W, float> cmp_lt(const Vec<W, float>& a, const Vec<W, float>& b) noexcept { return vec_wt<W, float>(I::simd_cmp_lt_f32(a.v, b.v)); }

template<size_t W> BL_INLINE_NODEBUG Vec<W, float> abs(const Vec<W, float>& a) noexcept { return vec_wt<W, float>(I::simd_abs_f32(a.v)); }
template<size_t W> BL_INLINE_NODEBUG Vec<W, float> sqrt(const Vec<W, float>& a) noexcept { return vec_wt<W, float>(I::simd_sqrt_f32(a.v)); }

#if defined(BL_SIMD_AARCH64)
template<size_t W> BL_INLINE_NODEBUG Vec<W, double> add(const Vec<W, double>& a, const Vec<W, double>& b) noexcept { return vec_wt<W, double>(I::simd_add_f64(a.v, b.v)); }
template<size_t W> BL_INLINE_NODEBUG Vec<W, double> sub(const Vec<W, double>& a, const Vec<W, double>& b) noexcept { return vec_wt<W, double>(I::simd_sub_f64(a.v, b.v)); }
template<size_t W> BL_INLINE_NODEBUG Vec<W, double> mul(const Vec<W, double>& a, const Vec<W, double>& b) noexcept { return vec_wt<W, double>(I::simd_mul_f64(a.v, b.v)); }
template<size_t W> BL_INLINE_NODEBUG Vec<W, double> div(const Vec<W, double>& a, const Vec<W, double>& b) noexcept { return vec_wt<W, double>(I::simd_div_f64(a.v, b.v)); }
template<size_t W> BL_INLINE_NODEBUG Vec<W, double> min(const Vec<W, double>& a, const Vec<W, double>& b) noexcept { return vec_wt<W, double>(I::simd_min_f64(a.v, b.v)); }
template<size_t W> BL_INLINE_NODEBUG Vec<W, double> max(const Vec<W, double>& a, const Vec<W, double>& b) noexcept { return vec_wt<W, double>(I::simd_max_f64(a.v, b.v)); }

template<size_t W> BL_INLINE_NODEBUG Vec<W, double> cmp_eq(const Vec<W, double>& a, const Vec<W, double>& b) noexcept { return vec_wt<W, double>(I::simd_cmp_eq_f64(a.v, b.v)); }
template<size_t W> BL_INLINE_NODEBUG Vec<W, double> cmp_ne(const Vec<W, double>& a, const Vec<W, double>& b) noexcept { return vec_wt<W, double>(I::simd_cmp_ne_f64(a.v, b.v)); }
template<size_t W> BL_INLINE_NODEBUG Vec<W, double> cmp_ge(const Vec<W, double>& a, const Vec<W, double>& b) noexcept { return vec_wt<W, double>(I::simd_cmp_ge_f64(a.v, b.v)); }
template<size_t W> BL_INLINE_NODEBUG Vec<W, double> cmp_gt(const Vec<W, double>& a, const Vec<W, double>& b) noexcept { return vec_wt<W, double>(I::simd_cmp_gt_f64(a.v, b.v)); }
template<size_t W> BL_INLINE_NODEBUG Vec<W, double> cmp_le(const Vec<W, double>& a, const Vec<W, double>& b) noexcept { return vec_wt<W, double>(I::simd_cmp_le_f64(a.v, b.v)); }
template<size_t W> BL_INLINE_NODEBUG Vec<W, double> cmp_lt(const Vec<W, double>& a, const Vec<W, double>& b) noexcept { return vec_wt<W, double>(I::simd_cmp_lt_f64(a.v, b.v)); }

template<size_t W> BL_INLINE_NODEBUG Vec<W, double> abs(const Vec<W, double>& a) noexcept { return vec_wt<W, double>(I::simd_abs_f64(a.v)); }
template<size_t W> BL_INLINE_NODEBUG Vec<W, double> sqrt(const Vec<W, double>& a) noexcept { return vec_wt<W, double>(I::simd_sqrt_f64(a.v)); }
#endif // BL_SIMD_AARCH64

template<size_t W, typename T> BL_INLINE_NODEBUG Vec<W, T> abs_i8(const Vec<W, T>& a) noexcept { return vec_wt<W, T>(I::simd_abs_i8(simd_i8(a.v))); }
template<size_t W, typename T> BL_INLINE_NODEBUG Vec<W, T> abs_i16(const Vec<W, T>& a) noexcept { return vec_wt<W, T>(I::simd_abs_i16(simd_i16(a.v))); }
template<size_t W, typename T> BL_INLINE_NODEBUG Vec<W, T> abs_i32(const Vec<W, T>& a) noexcept { return vec_wt<W, T>(I::simd_abs_i32(simd_i32(a.v))); }
template<size_t W, typename T> BL_INLINE_NODEBUG Vec<W, T> abs_i64(const Vec<W, T>& a) noexcept { return vec_wt<W, T>(I::simd_abs_i64(simd_i64(a.v))); }

template<size_t W> BL_INLINE_NODEBUG Vec<W, int8_t> abs(const Vec<W, int8_t>& a) noexcept { return abs_i8(a); }
template<size_t W> BL_INLINE_NODEBUG Vec<W, int16_t> abs(const Vec<W, int16_t>& a) noexcept { return abs_i16(a); }
template<size_t W> BL_INLINE_NODEBUG Vec<W, int32_t> abs(const Vec<W, int32_t>& a) noexcept { return abs_i32(a); }
template<size_t W> BL_INLINE_NODEBUG Vec<W, int64_t> abs(const Vec<W, int64_t>& a) noexcept { return abs_i64(a); }

template<size_t W, typename T> BL_INLINE_NODEBUG Vec<W, T> add_i8(const Vec<W, T>& a, const Vec<W, T>& b) noexcept { return vec_wt<W, T>(I::simd_add_i8(simd_i8(a.v), simd_i8(b.v))); }
template<size_t W, typename T> BL_INLINE_NODEBUG Vec<W, T> add_i16(const Vec<W, T>& a, const Vec<W, T>& b) noexcept { return vec_wt<W, T>(I::simd_add_i16(simd_i16(a.v), simd_i16(b.v))); }
template<size_t W, typename T> BL_INLINE_NODEBUG Vec<W, T> add_i32(const Vec<W, T>& a, const Vec<W, T>& b) noexcept { return vec_wt<W, T>(I::simd_add_i32(simd_i32(a.v), simd_i32(b.v))); }
template<size_t W, typename T> BL_INLINE_NODEBUG Vec<W, T> add_i64(const Vec<W, T>& a, const Vec<W, T>& b) noexcept { return vec_wt<W, T>(I::simd_add_i64(simd_i64(a.v), simd_i64(b.v))); }
template<size_t W, typename T> BL_INLINE_NODEBUG Vec<W, T> add_u8(const Vec<W, T>& a, const Vec<W, T>& b) noexcept { return vec_wt<W, T>(I::simd_add_u8(simd_u8(a.v), simd_u8(b.v))); }
template<size_t W, typename T> BL_INLINE_NODEBUG Vec<W, T> add_u16(const Vec<W, T>& a, const Vec<W, T>& b) noexcept { return vec_wt<W, T>(I::simd_add_u16(simd_u16(a.v), simd_u16(b.v))); }
template<size_t W, typename T> BL_INLINE_NODEBUG Vec<W, T> add_u32(const Vec<W, T>& a, const Vec<W, T>& b) noexcept { return vec_wt<W, T>(I::simd_add_u32(simd_u32(a.v), simd_u32(b.v))); }
template<size_t W, typename T> BL_INLINE_NODEBUG Vec<W, T> add_u64(const Vec<W, T>& a, const Vec<W, T>& b) noexcept { return vec_wt<W, T>(I::simd_add_u64(simd_u64(a.v), simd_u64(b.v))); }

template<size_t W, typename T> BL_INLINE_NODEBUG Vec<W, T> adds_i8(const Vec<W, T>& a, const Vec<W, T>& b) noexcept { return vec_wt<W, T>(I::simd_adds_i8(simd_i8(a.v), simd_i8(b.v))); }
template<size_t W, typename T> BL_INLINE_NODEBUG Vec<W, T> adds_i16(const Vec<W, T>& a, const Vec<W, T>& b) noexcept { return vec_wt<W, T>(I::simd_adds_i16(simd_i16(a.v), simd_i16(b.v))); }
template<size_t W, typename T> BL_INLINE_NODEBUG Vec<W, T> adds_i32(const Vec<W, T>& a, const Vec<W, T>& b) noexcept { return vec_wt<W, T>(I::simd_adds_i32(simd_i32(a.v), simd_i32(b.v))); }
template<size_t W, typename T> BL_INLINE_NODEBUG Vec<W, T> adds_i64(const Vec<W, T>& a, const Vec<W, T>& b) noexcept { return vec_wt<W, T>(I::simd_adds_i64(simd_i64(a.v), simd_i64(b.v))); }
template<size_t W, typename T> BL_INLINE_NODEBUG Vec<W, T> adds_u8(const Vec<W, T>& a, const Vec<W, T>& b) noexcept { return vec_wt<W, T>(I::simd_adds_u8(simd_u8(a.v), simd_u8(b.v))); }
template<size_t W, typename T> BL_INLINE_NODEBUG Vec<W, T> adds_u16(const Vec<W, T>& a, const Vec<W, T>& b) noexcept { return vec_wt<W, T>(I::simd_adds_u16(simd_u16(a.v), simd_u16(b.v))); }
template<size_t W, typename T> BL_INLINE_NODEBUG Vec<W, T> adds_u32(const Vec<W, T>& a, const Vec<W, T>& b) noexcept { return vec_wt<W, T>(I::simd_adds_u32(simd_u32(a.v), simd_u32(b.v))); }
template<size_t W, typename T> BL_INLINE_NODEBUG Vec<W, T> adds_u64(const Vec<W, T>& a, const Vec<W, T>& b) noexcept { return vec_wt<W, T>(I::simd_adds_u64(simd_u64(a.v), simd_u64(b.v))); }

template<size_t W> BL_INLINE_NODEBUG Vec<W, int8_t> add(const Vec<W, int8_t>& a, const Vec<W, int8_t>& b) noexcept { return add_i8(a, b); }
template<size_t W> BL_INLINE_NODEBUG Vec<W, int16_t> add(const Vec<W, int16_t>& a, const Vec<W, int16_t>& b) noexcept { return add_i16(a, b); }
template<size_t W> BL_INLINE_NODEBUG Vec<W, int32_t> add(const Vec<W, int32_t>& a, const Vec<W, int32_t>& b) noexcept { return add_i32(a, b); }
template<size_t W> BL_INLINE_NODEBUG Vec<W, int64_t> add(const Vec<W, int64_t>& a, const Vec<W, int64_t>& b) noexcept { return add_i64(a, b); }
template<size_t W> BL_INLINE_NODEBUG Vec<W, uint8_t> add(const Vec<W, uint8_t>& a, const Vec<W, uint8_t>& b) noexcept { return add_i8(a, b); }
template<size_t W> BL_INLINE_NODEBUG Vec<W, uint16_t> add(const Vec<W, uint16_t>& a, const Vec<W, uint16_t>& b) noexcept { return add_i16(a, b); }
template<size_t W> BL_INLINE_NODEBUG Vec<W, uint32_t> add(const Vec<W, uint32_t>& a, const Vec<W, uint32_t>& b) noexcept { return add_i32(a, b); }
template<size_t W> BL_INLINE_NODEBUG Vec<W, uint64_t> add(const Vec<W, uint64_t>& a, const Vec<W, uint64_t>& b) noexcept { return add_i64(a, b); }

template<size_t W> BL_INLINE_NODEBUG Vec<W, int8_t> adds(const Vec<W, int8_t>& a, const Vec<W, int8_t>& b) noexcept { return adds_i8(a, b); }
template<size_t W> BL_INLINE_NODEBUG Vec<W, int16_t> adds(const Vec<W, int16_t>& a, const Vec<W, int16_t>& b) noexcept { return adds_i16(a, b); }
template<size_t W> BL_INLINE_NODEBUG Vec<W, int32_t> adds(const Vec<W, int32_t>& a, const Vec<W, int32_t>& b) noexcept { return adds_i32(a, b); }
template<size_t W> BL_INLINE_NODEBUG Vec<W, int64_t> adds(const Vec<W, int64_t>& a, const Vec<W, int64_t>& b) noexcept { return adds_i64(a, b); }
template<size_t W> BL_INLINE_NODEBUG Vec<W, uint8_t> adds(const Vec<W, uint8_t>& a, const Vec<W, uint8_t>& b) noexcept { return adds_u8(a, b); }
template<size_t W> BL_INLINE_NODEBUG Vec<W, uint16_t> adds(const Vec<W, uint16_t>& a, const Vec<W, uint16_t>& b) noexcept { return adds_u16(a, b); }
template<size_t W> BL_INLINE_NODEBUG Vec<W, uint32_t> adds(const Vec<W, uint32_t>& a, const Vec<W, uint32_t>& b) noexcept { return adds_u32(a, b); }
template<size_t W> BL_INLINE_NODEBUG Vec<W, uint64_t> adds(const Vec<W, uint64_t>& a, const Vec<W, uint64_t>& b) noexcept { return adds_u64(a, b); }

template<size_t W, typename T> BL_INLINE_NODEBUG Vec<W, T> sub_i8(const Vec<W, T>& a, const Vec<W, T>& b) noexcept { return vec_wt<W, T>(I::simd_sub_i8(simd_i8(a.v), simd_i8(b.v))); }
template<size_t W, typename T> BL_INLINE_NODEBUG Vec<W, T> sub_i16(const Vec<W, T>& a, const Vec<W, T>& b) noexcept { return vec_wt<W, T>(I::simd_sub_i16(simd_i16(a.v), simd_i16(b.v))); }
template<size_t W, typename T> BL_INLINE_NODEBUG Vec<W, T> sub_i32(const Vec<W, T>& a, const Vec<W, T>& b) noexcept { return vec_wt<W, T>(I::simd_sub_i32(simd_i32(a.v), simd_i32(b.v))); }
template<size_t W, typename T> BL_INLINE_NODEBUG Vec<W, T> sub_i64(const Vec<W, T>& a, const Vec<W, T>& b) noexcept { return vec_wt<W, T>(I::simd_sub_i64(simd_i64(a.v), simd_i64(b.v))); }
template<size_t W, typename T> BL_INLINE_NODEBUG Vec<W, T> sub_u8(const Vec<W, T>& a, const Vec<W, T>& b) noexcept { return vec_wt<W, T>(I::simd_sub_u8(simd_u8(a.v), simd_u8(b.v))); }
template<size_t W, typename T> BL_INLINE_NODEBUG Vec<W, T> sub_u16(const Vec<W, T>& a, const Vec<W, T>& b) noexcept { return vec_wt<W, T>(I::simd_sub_u16(simd_u16(a.v), simd_u16(b.v))); }
template<size_t W, typename T> BL_INLINE_NODEBUG Vec<W, T> sub_u32(const Vec<W, T>& a, const Vec<W, T>& b) noexcept { return vec_wt<W, T>(I::simd_sub_u32(simd_u32(a.v), simd_u32(b.v))); }
template<size_t W, typename T> BL_INLINE_NODEBUG Vec<W, T> sub_u64(const Vec<W, T>& a, const Vec<W, T>& b) noexcept { return vec_wt<W, T>(I::simd_sub_u64(simd_u64(a.v), simd_u64(b.v))); }

template<size_t W, typename T> BL_INLINE_NODEBUG Vec<W, T> subs_i8(const Vec<W, T>& a, const Vec<W, T>& b) noexcept { return vec_wt<W, T>(I::simd_subs_i8(simd_i8(a.v), simd_i8(b.v))); }
template<size_t W, typename T> BL_INLINE_NODEBUG Vec<W, T> subs_i16(const Vec<W, T>& a, const Vec<W, T>& b) noexcept { return vec_wt<W, T>(I::simd_subs_i16(simd_i16(a.v), simd_i16(b.v))); }
template<size_t W, typename T> BL_INLINE_NODEBUG Vec<W, T> subs_i32(const Vec<W, T>& a, const Vec<W, T>& b) noexcept { return vec_wt<W, T>(I::simd_subs_i32(simd_i32(a.v), simd_i32(b.v))); }
template<size_t W, typename T> BL_INLINE_NODEBUG Vec<W, T> subs_i64(const Vec<W, T>& a, const Vec<W, T>& b) noexcept { return vec_wt<W, T>(I::simd_subs_i64(simd_i64(a.v), simd_i64(b.v))); }
template<size_t W, typename T> BL_INLINE_NODEBUG Vec<W, T> subs_u8(const Vec<W, T>& a, const Vec<W, T>& b) noexcept { return vec_wt<W, T>(I::simd_subs_u8(simd_u8(a.v), simd_u8(b.v))); }
template<size_t W, typename T> BL_INLINE_NODEBUG Vec<W, T> subs_u16(const Vec<W, T>& a, const Vec<W, T>& b) noexcept { return vec_wt<W, T>(I::simd_subs_u16(simd_u16(a.v), simd_u16(b.v))); }
template<size_t W, typename T> BL_INLINE_NODEBUG Vec<W, T> subs_u32(const Vec<W, T>& a, const Vec<W, T>& b) noexcept { return vec_wt<W, T>(I::simd_subs_u32(simd_u32(a.v), simd_u32(b.v))); }
template<size_t W, typename T> BL_INLINE_NODEBUG Vec<W, T> subs_u64(const Vec<W, T>& a, const Vec<W, T>& b) noexcept { return vec_wt<W, T>(I::simd_subs_u64(simd_u64(a.v), simd_u64(b.v))); }

template<size_t W> BL_INLINE_NODEBUG Vec<W, int8_t> sub(const Vec<W, int8_t>& a, const Vec<W, int8_t>& b) noexcept { return sub_i8(a, b); }
template<size_t W> BL_INLINE_NODEBUG Vec<W, int16_t> sub(const Vec<W, int16_t>& a, const Vec<W, int16_t>& b) noexcept { return sub_i16(a, b); }
template<size_t W> BL_INLINE_NODEBUG Vec<W, int32_t> sub(const Vec<W, int32_t>& a, const Vec<W, int32_t>& b) noexcept { return sub_i32(a, b); }
template<size_t W> BL_INLINE_NODEBUG Vec<W, int64_t> sub(const Vec<W, int64_t>& a, const Vec<W, int64_t>& b) noexcept { return sub_i64(a, b); }
template<size_t W> BL_INLINE_NODEBUG Vec<W, uint8_t> sub(const Vec<W, uint8_t>& a, const Vec<W, uint8_t>& b) noexcept { return sub_i8(a, b); }
template<size_t W> BL_INLINE_NODEBUG Vec<W, uint16_t> sub(const Vec<W, uint16_t>& a, const Vec<W, uint16_t>& b) noexcept { return sub_i16(a, b); }
template<size_t W> BL_INLINE_NODEBUG Vec<W, uint32_t> sub(const Vec<W, uint32_t>& a, const Vec<W, uint32_t>& b) noexcept { return sub_i32(a, b); }
template<size_t W> BL_INLINE_NODEBUG Vec<W, uint64_t> sub(const Vec<W, uint64_t>& a, const Vec<W, uint64_t>& b) noexcept { return sub_i64(a, b); }

template<size_t W> BL_INLINE_NODEBUG Vec<W, int8_t> subs(const Vec<W, int8_t>& a, const Vec<W, int8_t>& b) noexcept { return subs_i8(a, b); }
template<size_t W> BL_INLINE_NODEBUG Vec<W, int16_t> subs(const Vec<W, int16_t>& a, const Vec<W, int16_t>& b) noexcept { return subs_i16(a, b); }
template<size_t W> BL_INLINE_NODEBUG Vec<W, int32_t> subs(const Vec<W, int32_t>& a, const Vec<W, int32_t>& b) noexcept { return subs_i32(a, b); }
template<size_t W> BL_INLINE_NODEBUG Vec<W, int64_t> subs(const Vec<W, int64_t>& a, const Vec<W, int64_t>& b) noexcept { return subs_i64(a, b); }
template<size_t W> BL_INLINE_NODEBUG Vec<W, uint8_t> subs(const Vec<W, uint8_t>& a, const Vec<W, uint8_t>& b) noexcept { return subs_u8(a, b); }
template<size_t W> BL_INLINE_NODEBUG Vec<W, uint16_t> subs(const Vec<W, uint16_t>& a, const Vec<W, uint16_t>& b) noexcept { return subs_u16(a, b); }
template<size_t W> BL_INLINE_NODEBUG Vec<W, uint32_t> subs(const Vec<W, uint32_t>& a, const Vec<W, uint32_t>& b) noexcept { return subs_u32(a, b); }
template<size_t W> BL_INLINE_NODEBUG Vec<W, uint64_t> subs(const Vec<W, uint64_t>& a, const Vec<W, uint64_t>& b) noexcept { return subs_u64(a, b); }

template<size_t W, typename T> BL_INLINE_NODEBUG Vec<W, T> mul_i8(const Vec<W, T>& a, const Vec<W, T>& b) noexcept { return vec_wt<W, T>(I::simd_mul_i8(simd_i8(a.v), simd_i8(b.v))); }
template<size_t W, typename T> BL_INLINE_NODEBUG Vec<W, T> mul_i16(const Vec<W, T>& a, const Vec<W, T>& b) noexcept { return vec_wt<W, T>(I::simd_mul_i16(simd_i16(a.v), simd_i16(b.v))); }
template<size_t W, typename T> BL_INLINE_NODEBUG Vec<W, T> mul_i32(const Vec<W, T>& a, const Vec<W, T>& b) noexcept { return vec_wt<W, T>(I::simd_mul_i32(simd_i32(a.v), simd_i32(b.v))); }
template<size_t W, typename T> BL_INLINE_NODEBUG Vec<W, T> mul_i64(const Vec<W, T>& a, const Vec<W, T>& b) noexcept { return vec_wt<W, T>(I::simd_mul_i64(simd_i64(a.v), simd_i64(b.v))); }
template<size_t W, typename T> BL_INLINE_NODEBUG Vec<W, T> mul_u8(const Vec<W, T>& a, const Vec<W, T>& b) noexcept { return vec_wt<W, T>(I::simd_mul_u8(simd_u8(a.v), simd_u8(b.v))); }
template<size_t W, typename T> BL_INLINE_NODEBUG Vec<W, T> mul_u16(const Vec<W, T>& a, const Vec<W, T>& b) noexcept { return vec_wt<W, T>(I::simd_mul_u16(simd_u16(a.v), simd_u16(b.v))); }
template<size_t W, typename T> BL_INLINE_NODEBUG Vec<W, T> mul_u32(const Vec<W, T>& a, const Vec<W, T>& b) noexcept { return vec_wt<W, T>(I::simd_mul_u32(simd_u32(a.v), simd_u32(b.v))); }
template<size_t W, typename T> BL_INLINE_NODEBUG Vec<W, T> mul_u64(const Vec<W, T>& a, const Vec<W, T>& b) noexcept { return vec_wt<W, T>(I::simd_mul_u64(simd_u64(a.v), simd_u64(b.v))); }

template<size_t W> BL_INLINE_NODEBUG Vec<W, int8_t> mul(const Vec<W, int8_t>& a, const Vec<W, int8_t>& b) noexcept { return mul_i8(a, b); }
template<size_t W> BL_INLINE_NODEBUG Vec<W, int16_t> mul(const Vec<W, int16_t>& a, const Vec<W, int16_t>& b) noexcept { return mul_i16(a, b); }
template<size_t W> BL_INLINE_NODEBUG Vec<W, int32_t> mul(const Vec<W, int32_t>& a, const Vec<W, int32_t>& b) noexcept { return mul_i32(a, b); }
template<size_t W> BL_INLINE_NODEBUG Vec<W, int64_t> mul(const Vec<W, int64_t>& a, const Vec<W, int64_t>& b) noexcept { return mul_i64(a, b); }
template<size_t W> BL_INLINE_NODEBUG Vec<W, uint8_t> mul(const Vec<W, uint8_t>& a, const Vec<W, uint8_t>& b) noexcept { return mul_u8(a, b); }
template<size_t W> BL_INLINE_NODEBUG Vec<W, uint16_t> mul(const Vec<W, uint16_t>& a, const Vec<W, uint16_t>& b) noexcept { return mul_u16(a, b); }
template<size_t W> BL_INLINE_NODEBUG Vec<W, uint32_t> mul(const Vec<W, uint32_t>& a, const Vec<W, uint32_t>& b) noexcept { return mul_u32(a, b); }
template<size_t W> BL_INLINE_NODEBUG Vec<W, uint64_t> mul(const Vec<W, uint64_t>& a, const Vec<W, uint64_t>& b) noexcept { return mul_u64(a, b); }

template<size_t W, typename T> BL_INLINE_NODEBUG Vec<W, T> cmp_eq_i8(const Vec<W, T>& a, const Vec<W, T>& b) noexcept { return vec_wt<W, T>(I::simd_cmp_eq_i8(simd_i8(a.v), simd_i8(b.v))); }
template<size_t W, typename T> BL_INLINE_NODEBUG Vec<W, T> cmp_eq_i16(const Vec<W, T>& a, const Vec<W, T>& b) noexcept { return vec_wt<W, T>(I::simd_cmp_eq_i16(simd_i16(a.v), simd_i16(b.v))); }
template<size_t W, typename T> BL_INLINE_NODEBUG Vec<W, T> cmp_eq_i32(const Vec<W, T>& a, const Vec<W, T>& b) noexcept { return vec_wt<W, T>(I::simd_cmp_eq_i32(simd_i32(a.v), simd_i32(b.v))); }
template<size_t W, typename T> BL_INLINE_NODEBUG Vec<W, T> cmp_eq_i64(const Vec<W, T>& a, const Vec<W, T>& b) noexcept { return vec_wt<W, T>(I::simd_cmp_eq_i64(simd_i64(a.v), simd_i64(b.v))); }
template<size_t W, typename T> BL_INLINE_NODEBUG Vec<W, T> cmp_eq_u8(const Vec<W, T>& a, const Vec<W, T>& b) noexcept { return vec_wt<W, T>(I::simd_cmp_eq_u8(simd_u8(a.v), simd_u8(b.v))); }
template<size_t W, typename T> BL_INLINE_NODEBUG Vec<W, T> cmp_eq_u16(const Vec<W, T>& a, const Vec<W, T>& b) noexcept { return vec_wt<W, T>(I::simd_cmp_eq_u16(simd_u16(a.v), simd_u16(b.v))); }
template<size_t W, typename T> BL_INLINE_NODEBUG Vec<W, T> cmp_eq_u32(const Vec<W, T>& a, const Vec<W, T>& b) noexcept { return vec_wt<W, T>(I::simd_cmp_eq_u32(simd_u32(a.v), simd_u32(b.v))); }
template<size_t W, typename T> BL_INLINE_NODEBUG Vec<W, T> cmp_eq_u64(const Vec<W, T>& a, const Vec<W, T>& b) noexcept { return vec_wt<W, T>(I::simd_cmp_eq_u64(simd_u64(a.v), simd_u64(b.v))); }

template<size_t W> BL_INLINE_NODEBUG Vec<W, int8_t> cmp_eq(const Vec<W, int8_t>& a, const Vec<W, int8_t>& b) noexcept { return cmp_eq_i8(a, b); }
template<size_t W> BL_INLINE_NODEBUG Vec<W, int16_t> cmp_eq(const Vec<W, int16_t>& a, const Vec<W, int16_t>& b) noexcept { return cmp_eq_i16(a, b); }
template<size_t W> BL_INLINE_NODEBUG Vec<W, int32_t> cmp_eq(const Vec<W, int32_t>& a, const Vec<W, int32_t>& b) noexcept { return cmp_eq_i32(a, b); }
template<size_t W> BL_INLINE_NODEBUG Vec<W, int64_t> cmp_eq(const Vec<W, int64_t>& a, const Vec<W, int64_t>& b) noexcept { return cmp_eq_i64(a, b); }
template<size_t W> BL_INLINE_NODEBUG Vec<W, uint8_t> cmp_eq(const Vec<W, uint8_t>& a, const Vec<W, uint8_t>& b) noexcept { return cmp_eq_u8(a, b); }
template<size_t W> BL_INLINE_NODEBUG Vec<W, uint16_t> cmp_eq(const Vec<W, uint16_t>& a, const Vec<W, uint16_t>& b) noexcept { return cmp_eq_u16(a, b); }
template<size_t W> BL_INLINE_NODEBUG Vec<W, uint32_t> cmp_eq(const Vec<W, uint32_t>& a, const Vec<W, uint32_t>& b) noexcept { return cmp_eq_u32(a, b); }
template<size_t W> BL_INLINE_NODEBUG Vec<W, uint64_t> cmp_eq(const Vec<W, uint64_t>& a, const Vec<W, uint64_t>& b) noexcept { return cmp_eq_u64(a, b); }

template<size_t W, typename T> BL_INLINE_NODEBUG Vec<W, T> cmp_ne_i8(const Vec<W, T>& a, const Vec<W, T>& b) noexcept { return vec_wt<W, T>(I::simd_cmp_ne_i8(simd_i8(a.v), simd_i8(b.v))); }
template<size_t W, typename T> BL_INLINE_NODEBUG Vec<W, T> cmp_ne_i16(const Vec<W, T>& a, const Vec<W, T>& b) noexcept { return vec_wt<W, T>(I::simd_cmp_ne_i16(simd_i16(a.v), simd_i16(b.v))); }
template<size_t W, typename T> BL_INLINE_NODEBUG Vec<W, T> cmp_ne_i32(const Vec<W, T>& a, const Vec<W, T>& b) noexcept { return vec_wt<W, T>(I::simd_cmp_ne_i32(simd_i32(a.v), simd_i32(b.v))); }
template<size_t W, typename T> BL_INLINE_NODEBUG Vec<W, T> cmp_ne_i64(const Vec<W, T>& a, const Vec<W, T>& b) noexcept { return vec_wt<W, T>(I::simd_cmp_ne_i64(simd_i64(a.v), simd_i64(b.v))); }
template<size_t W, typename T> BL_INLINE_NODEBUG Vec<W, T> cmp_ne_u8(const Vec<W, T>& a, const Vec<W, T>& b) noexcept { return vec_wt<W, T>(I::simd_cmp_ne_u8(simd_u8(a.v), simd_u8(b.v))); }
template<size_t W, typename T> BL_INLINE_NODEBUG Vec<W, T> cmp_ne_u16(const Vec<W, T>& a, const Vec<W, T>& b) noexcept { return vec_wt<W, T>(I::simd_cmp_ne_u16(simd_u16(a.v), simd_u16(b.v))); }
template<size_t W, typename T> BL_INLINE_NODEBUG Vec<W, T> cmp_ne_u32(const Vec<W, T>& a, const Vec<W, T>& b) noexcept { return vec_wt<W, T>(I::simd_cmp_ne_u32(simd_u32(a.v), simd_u32(b.v))); }
template<size_t W, typename T> BL_INLINE_NODEBUG Vec<W, T> cmp_ne_u64(const Vec<W, T>& a, const Vec<W, T>& b) noexcept { return vec_wt<W, T>(I::simd_cmp_ne_u64(simd_u64(a.v), simd_u64(b.v))); }

template<size_t W> BL_INLINE_NODEBUG Vec<W, int8_t> cmp_ne(const Vec<W, int8_t>& a, const Vec<W, int8_t>& b) noexcept { return cmp_ne_i8(a, b); }
template<size_t W> BL_INLINE_NODEBUG Vec<W, int16_t> cmp_ne(const Vec<W, int16_t>& a, const Vec<W, int16_t>& b) noexcept { return cmp_ne_i16(a, b); }
template<size_t W> BL_INLINE_NODEBUG Vec<W, int32_t> cmp_ne(const Vec<W, int32_t>& a, const Vec<W, int32_t>& b) noexcept { return cmp_ne_i32(a, b); }
template<size_t W> BL_INLINE_NODEBUG Vec<W, int64_t> cmp_ne(const Vec<W, int64_t>& a, const Vec<W, int64_t>& b) noexcept { return cmp_ne_i64(a, b); }
template<size_t W> BL_INLINE_NODEBUG Vec<W, uint8_t> cmp_ne(const Vec<W, uint8_t>& a, const Vec<W, uint8_t>& b) noexcept { return cmp_ne_u8(a, b); }
template<size_t W> BL_INLINE_NODEBUG Vec<W, uint16_t> cmp_ne(const Vec<W, uint16_t>& a, const Vec<W, uint16_t>& b) noexcept { return cmp_ne_u16(a, b); }
template<size_t W> BL_INLINE_NODEBUG Vec<W, uint32_t> cmp_ne(const Vec<W, uint32_t>& a, const Vec<W, uint32_t>& b) noexcept { return cmp_ne_u32(a, b); }
template<size_t W> BL_INLINE_NODEBUG Vec<W, uint64_t> cmp_ne(const Vec<W, uint64_t>& a, const Vec<W, uint64_t>& b) noexcept { return cmp_ne_u64(a, b); }

template<size_t W, typename T> BL_INLINE_NODEBUG Vec<W, T> cmp_gt_i8(const Vec<W, T>& a, const Vec<W, T>& b) noexcept { return vec_wt<W, T>(I::simd_cmp_gt_i8(simd_i8(a.v), simd_i8(b.v))); }
template<size_t W, typename T> BL_INLINE_NODEBUG Vec<W, T> cmp_gt_i16(const Vec<W, T>& a, const Vec<W, T>& b) noexcept { return vec_wt<W, T>(I::simd_cmp_gt_i16(simd_i16(a.v), simd_i16(b.v))); }
template<size_t W, typename T> BL_INLINE_NODEBUG Vec<W, T> cmp_gt_i32(const Vec<W, T>& a, const Vec<W, T>& b) noexcept { return vec_wt<W, T>(I::simd_cmp_gt_i32(simd_i32(a.v), simd_i32(b.v))); }
template<size_t W, typename T> BL_INLINE_NODEBUG Vec<W, T> cmp_gt_i64(const Vec<W, T>& a, const Vec<W, T>& b) noexcept { return vec_wt<W, T>(I::simd_cmp_gt_i64(a.v, b.v)); }
template<size_t W, typename T> BL_INLINE_NODEBUG Vec<W, T> cmp_gt_u8(const Vec<W, T>& a, const Vec<W, T>& b) noexcept { return vec_wt<W, T>(I::simd_cmp_gt_u8(simd_u8(a.v), simd_u8(b.v))); }
template<size_t W, typename T> BL_INLINE_NODEBUG Vec<W, T> cmp_gt_u16(const Vec<W, T>& a, const Vec<W, T>& b) noexcept { return vec_wt<W, T>(I::simd_cmp_gt_u16(simd_u16(a.v), simd_u16(b.v))); }
template<size_t W, typename T> BL_INLINE_NODEBUG Vec<W, T> cmp_gt_u32(const Vec<W, T>& a, const Vec<W, T>& b) noexcept { return vec_wt<W, T>(I::simd_cmp_gt_u32(simd_u32(a.v), simd_u32(b.v))); }
template<size_t W, typename T> BL_INLINE_NODEBUG Vec<W, T> cmp_gt_u64(const Vec<W, T>& a, const Vec<W, T>& b) noexcept { return vec_wt<W, T>(I::simd_cmp_gt_u64(a.v, b.v)); }

template<size_t W, typename T> BL_INLINE_NODEBUG Vec<W, T> cmp_ge_i8(const Vec<W, T>& a, const Vec<W, T>& b) noexcept { return vec_wt<W, T>(I::simd_cmp_ge_i8(simd_i8(a.v), simd_i8(b.v))); }
template<size_t W, typename T> BL_INLINE_NODEBUG Vec<W, T> cmp_ge_i16(const Vec<W, T>& a, const Vec<W, T>& b) noexcept { return vec_wt<W, T>(I::simd_cmp_ge_i16(simd_i16(a.v), simd_i16(b.v))); }
template<size_t W, typename T> BL_INLINE_NODEBUG Vec<W, T> cmp_ge_i32(const Vec<W, T>& a, const Vec<W, T>& b) noexcept { return vec_wt<W, T>(I::simd_cmp_ge_i32(simd_i32(a.v), simd_i32(b.v))); }
template<size_t W, typename T> BL_INLINE_NODEBUG Vec<W, T> cmp_ge_i64(const Vec<W, T>& a, const Vec<W, T>& b) noexcept { return vec_wt<W, T>(I::simd_cmp_ge_i64(a.v, b.v)); }
template<size_t W, typename T> BL_INLINE_NODEBUG Vec<W, T> cmp_ge_u8(const Vec<W, T>& a, const Vec<W, T>& b) noexcept { return vec_wt<W, T>(I::simd_cmp_ge_u8(simd_u8(a.v), simd_u8(b.v))); }
template<size_t W, typename T> BL_INLINE_NODEBUG Vec<W, T> cmp_ge_u16(const Vec<W, T>& a, const Vec<W, T>& b) noexcept { return vec_wt<W, T>(I::simd_cmp_ge_u16(simd_u16(a.v), simd_u16(b.v))); }
template<size_t W, typename T> BL_INLINE_NODEBUG Vec<W, T> cmp_ge_u32(const Vec<W, T>& a, const Vec<W, T>& b) noexcept { return vec_wt<W, T>(I::simd_cmp_ge_u32(simd_u32(a.v), simd_u32(b.v))); }
template<size_t W, typename T> BL_INLINE_NODEBUG Vec<W, T> cmp_ge_u64(const Vec<W, T>& a, const Vec<W, T>& b) noexcept { return vec_wt<W, T>(I::simd_cmp_ge_u64(a.v, b.v)); }

template<size_t W, typename T> BL_INLINE_NODEBUG Vec<W, T> cmp_lt_i8(const Vec<W, T>& a, const Vec<W, T>& b) noexcept { return vec_wt<W, T>(I::simd_cmp_lt_i8(simd_i8(a.v), simd_i8(b.v))); }
template<size_t W, typename T> BL_INLINE_NODEBUG Vec<W, T> cmp_lt_i16(const Vec<W, T>& a, const Vec<W, T>& b) noexcept { return vec_wt<W, T>(I::simd_cmp_lt_i16(simd_i16(a.v), simd_i16(b.v))); }
template<size_t W, typename T> BL_INLINE_NODEBUG Vec<W, T> cmp_lt_i32(const Vec<W, T>& a, const Vec<W, T>& b) noexcept { return vec_wt<W, T>(I::simd_cmp_lt_i32(simd_i32(a.v), simd_i32(b.v))); }
template<size_t W, typename T> BL_INLINE_NODEBUG Vec<W, T> cmp_lt_i64(const Vec<W, T>& a, const Vec<W, T>& b) noexcept { return vec_wt<W, T>(I::simd_cmp_lt_i64(a.v, b.v)); }
template<size_t W, typename T> BL_INLINE_NODEBUG Vec<W, T> cmp_lt_u8(const Vec<W, T>& a, const Vec<W, T>& b) noexcept { return vec_wt<W, T>(I::simd_cmp_lt_u8(simd_u8(a.v), simd_u8(b.v))); }
template<size_t W, typename T> BL_INLINE_NODEBUG Vec<W, T> cmp_lt_u16(const Vec<W, T>& a, const Vec<W, T>& b) noexcept { return vec_wt<W, T>(I::simd_cmp_lt_u16(simd_u16(a.v), simd_u16(b.v))); }
template<size_t W, typename T> BL_INLINE_NODEBUG Vec<W, T> cmp_lt_u32(const Vec<W, T>& a, const Vec<W, T>& b) noexcept { return vec_wt<W, T>(I::simd_cmp_lt_u32(simd_u32(a.v), simd_u32(b.v))); }
template<size_t W, typename T> BL_INLINE_NODEBUG Vec<W, T> cmp_lt_u64(const Vec<W, T>& a, const Vec<W, T>& b) noexcept { return vec_wt<W, T>(I::simd_cmp_lt_u64(a.v, b.v)); }

template<size_t W, typename T> BL_INLINE_NODEBUG Vec<W, T> cmp_le_i8(const Vec<W, T>& a, const Vec<W, T>& b) noexcept { return vec_wt<W, T>(I::simd_cmp_le_i8(simd_i8(a.v), simd_i8(b.v))); }
template<size_t W, typename T> BL_INLINE_NODEBUG Vec<W, T> cmp_le_i16(const Vec<W, T>& a, const Vec<W, T>& b) noexcept { return vec_wt<W, T>(I::simd_cmp_le_i16(simd_i16(a.v), simd_i16(b.v))); }
template<size_t W, typename T> BL_INLINE_NODEBUG Vec<W, T> cmp_le_i32(const Vec<W, T>& a, const Vec<W, T>& b) noexcept { return vec_wt<W, T>(I::simd_cmp_le_i32(simd_i32(a.v), simd_i32(b.v))); }
template<size_t W, typename T> BL_INLINE_NODEBUG Vec<W, T> cmp_le_i64(const Vec<W, T>& a, const Vec<W, T>& b) noexcept { return vec_wt<W, T>(I::simd_cmp_le_i64(a.v, b.v)); }
template<size_t W, typename T> BL_INLINE_NODEBUG Vec<W, T> cmp_le_u8(const Vec<W, T>& a, const Vec<W, T>& b) noexcept { return vec_wt<W, T>(I::simd_cmp_le_u8(simd_u8(a.v), simd_u8(b.v))); }
template<size_t W, typename T> BL_INLINE_NODEBUG Vec<W, T> cmp_le_u16(const Vec<W, T>& a, const Vec<W, T>& b) noexcept { return vec_wt<W, T>(I::simd_cmp_le_u16(simd_u16(a.v), simd_u16(b.v))); }
template<size_t W, typename T> BL_INLINE_NODEBUG Vec<W, T> cmp_le_u32(const Vec<W, T>& a, const Vec<W, T>& b) noexcept { return vec_wt<W, T>(I::simd_cmp_le_u32(simd_u32(a.v), simd_u32(b.v))); }
template<size_t W, typename T> BL_INLINE_NODEBUG Vec<W, T> cmp_le_u64(const Vec<W, T>& a, const Vec<W, T>& b) noexcept { return vec_wt<W, T>(I::simd_cmp_le_u64(a.v, b.v)); }

template<size_t W> BL_INLINE_NODEBUG Vec<W, int8_t> cmp_gt(const Vec<W, int8_t>& a, const Vec<W, int8_t>& b) noexcept { return cmp_gt_i8(a, b); }
template<size_t W> BL_INLINE_NODEBUG Vec<W, int16_t> cmp_gt(const Vec<W, int16_t>& a, const Vec<W, int16_t>& b) noexcept { return cmp_gt_i16(a, b); }
template<size_t W> BL_INLINE_NODEBUG Vec<W, int32_t> cmp_gt(const Vec<W, int32_t>& a, const Vec<W, int32_t>& b) noexcept { return cmp_gt_i32(a, b); }
template<size_t W> BL_INLINE_NODEBUG Vec<W, int64_t> cmp_gt(const Vec<W, int64_t>& a, const Vec<W, int64_t>& b) noexcept { return cmp_gt_i64(a, b); }
template<size_t W> BL_INLINE_NODEBUG Vec<W, uint8_t> cmp_gt(const Vec<W, uint8_t>& a, const Vec<W, uint8_t>& b) noexcept { return cmp_gt_u8(a, b); }
template<size_t W> BL_INLINE_NODEBUG Vec<W, uint16_t> cmp_gt(const Vec<W, uint16_t>& a, const Vec<W, uint16_t>& b) noexcept { return cmp_gt_u16(a, b); }
template<size_t W> BL_INLINE_NODEBUG Vec<W, uint32_t> cmp_gt(const Vec<W, uint32_t>& a, const Vec<W, uint32_t>& b) noexcept { return cmp_gt_u32(a, b); }
template<size_t W> BL_INLINE_NODEBUG Vec<W, uint64_t> cmp_gt(const Vec<W, uint64_t>& a, const Vec<W, uint64_t>& b) noexcept { return cmp_gt_u64(a, b); }

template<size_t W> BL_INLINE_NODEBUG Vec<W, int8_t> cmp_ge(const Vec<W, int8_t>& a, const Vec<W, int8_t>& b) noexcept { return cmp_ge_i8(a, b); }
template<size_t W> BL_INLINE_NODEBUG Vec<W, int16_t> cmp_ge(const Vec<W, int16_t>& a, const Vec<W, int16_t>& b) noexcept { return cmp_ge_i16(a, b); }
template<size_t W> BL_INLINE_NODEBUG Vec<W, int32_t> cmp_ge(const Vec<W, int32_t>& a, const Vec<W, int32_t>& b) noexcept { return cmp_ge_i32(a, b); }
template<size_t W> BL_INLINE_NODEBUG Vec<W, int64_t> cmp_ge(const Vec<W, int64_t>& a, const Vec<W, int64_t>& b) noexcept { return cmp_ge_i64(a, b); }
template<size_t W> BL_INLINE_NODEBUG Vec<W, uint8_t> cmp_ge(const Vec<W, uint8_t>& a, const Vec<W, uint8_t>& b) noexcept { return cmp_ge_u8(a, b); }
template<size_t W> BL_INLINE_NODEBUG Vec<W, uint16_t> cmp_ge(const Vec<W, uint16_t>& a, const Vec<W, uint16_t>& b) noexcept { return cmp_ge_u16(a, b); }
template<size_t W> BL_INLINE_NODEBUG Vec<W, uint32_t> cmp_ge(const Vec<W, uint32_t>& a, const Vec<W, uint32_t>& b) noexcept { return cmp_ge_u32(a, b); }
template<size_t W> BL_INLINE_NODEBUG Vec<W, uint64_t> cmp_ge(const Vec<W, uint64_t>& a, const Vec<W, uint64_t>& b) noexcept { return cmp_ge_u64(a, b); }

template<size_t W> BL_INLINE_NODEBUG Vec<W, int8_t> cmp_lt(const Vec<W, int8_t>& a, const Vec<W, int8_t>& b) noexcept { return cmp_lt_i8(a, b); }
template<size_t W> BL_INLINE_NODEBUG Vec<W, int16_t> cmp_lt(const Vec<W, int16_t>& a, const Vec<W, int16_t>& b) noexcept { return cmp_lt_i16(a, b); }
template<size_t W> BL_INLINE_NODEBUG Vec<W, int32_t> cmp_lt(const Vec<W, int32_t>& a, const Vec<W, int32_t>& b) noexcept { return cmp_lt_i32(a, b); }
template<size_t W> BL_INLINE_NODEBUG Vec<W, int64_t> cmp_lt(const Vec<W, int64_t>& a, const Vec<W, int64_t>& b) noexcept { return cmp_lt_i64(a, b); }
template<size_t W> BL_INLINE_NODEBUG Vec<W, uint8_t> cmp_lt(const Vec<W, uint8_t>& a, const Vec<W, uint8_t>& b) noexcept { return cmp_lt_u8(a, b); }
template<size_t W> BL_INLINE_NODEBUG Vec<W, uint16_t> cmp_lt(const Vec<W, uint16_t>& a, const Vec<W, uint16_t>& b) noexcept { return cmp_lt_u16(a, b); }
template<size_t W> BL_INLINE_NODEBUG Vec<W, uint32_t> cmp_lt(const Vec<W, uint32_t>& a, const Vec<W, uint32_t>& b) noexcept { return cmp_lt_u32(a, b); }
template<size_t W> BL_INLINE_NODEBUG Vec<W, uint64_t> cmp_lt(const Vec<W, uint64_t>& a, const Vec<W, uint64_t>& b) noexcept { return cmp_lt_u64(a, b); }

template<size_t W> BL_INLINE_NODEBUG Vec<W, int8_t> cmp_le(const Vec<W, int8_t>& a, const Vec<W, int8_t>& b) noexcept { return cmp_le_i8(a, b); }
template<size_t W> BL_INLINE_NODEBUG Vec<W, int16_t> cmp_le(const Vec<W, int16_t>& a, const Vec<W, int16_t>& b) noexcept { return cmp_le_i16(a, b); }
template<size_t W> BL_INLINE_NODEBUG Vec<W, int32_t> cmp_le(const Vec<W, int32_t>& a, const Vec<W, int32_t>& b) noexcept { return cmp_le_i32(a, b); }
template<size_t W> BL_INLINE_NODEBUG Vec<W, int64_t> cmp_le(const Vec<W, int64_t>& a, const Vec<W, int64_t>& b) noexcept { return cmp_le_i64(a, b); }
template<size_t W> BL_INLINE_NODEBUG Vec<W, uint8_t> cmp_le(const Vec<W, uint8_t>& a, const Vec<W, uint8_t>& b) noexcept { return cmp_le_u8(a, b); }
template<size_t W> BL_INLINE_NODEBUG Vec<W, uint16_t> cmp_le(const Vec<W, uint16_t>& a, const Vec<W, uint16_t>& b) noexcept { return cmp_le_u16(a, b); }
template<size_t W> BL_INLINE_NODEBUG Vec<W, uint32_t> cmp_le(const Vec<W, uint32_t>& a, const Vec<W, uint32_t>& b) noexcept { return cmp_le_u32(a, b); }
template<size_t W> BL_INLINE_NODEBUG Vec<W, uint64_t> cmp_le(const Vec<W, uint64_t>& a, const Vec<W, uint64_t>& b) noexcept { return cmp_le_u64(a, b); }

template<size_t W, typename T> BL_INLINE_NODEBUG Vec<W, T> min_i8(const Vec<W, T>& a, const Vec<W, T>& b) noexcept { return vec_wt<W, T>(I::simd_min_i8(simd_i8(a.v), simd_i8(b.v))); }
template<size_t W, typename T> BL_INLINE_NODEBUG Vec<W, T> min_i16(const Vec<W, T>& a, const Vec<W, T>& b) noexcept { return vec_wt<W, T>(I::simd_min_i16(simd_i16(a.v), simd_i16(b.v))); }
template<size_t W, typename T> BL_INLINE_NODEBUG Vec<W, T> min_i32(const Vec<W, T>& a, const Vec<W, T>& b) noexcept { return vec_wt<W, T>(I::simd_min_i32(simd_i32(a.v), simd_i32(b.v))); }
template<size_t W, typename T> BL_INLINE_NODEBUG Vec<W, T> min_i64(const Vec<W, T>& a, const Vec<W, T>& b) noexcept { return vec_wt<W, T>(I::simd_min_i64(simd_i64(a.v), simd_i64(b.v))); }
template<size_t W, typename T> BL_INLINE_NODEBUG Vec<W, T> min_u8(const Vec<W, T>& a, const Vec<W, T>& b) noexcept { return vec_wt<W, T>(I::simd_min_u8(simd_u8(a.v), simd_u8(b.v))); }
template<size_t W, typename T> BL_INLINE_NODEBUG Vec<W, T> min_u16(const Vec<W, T>& a, const Vec<W, T>& b) noexcept { return vec_wt<W, T>(I::simd_min_u16(simd_u16(a.v), simd_u16(b.v))); }
template<size_t W, typename T> BL_INLINE_NODEBUG Vec<W, T> min_u32(const Vec<W, T>& a, const Vec<W, T>& b) noexcept { return vec_wt<W, T>(I::simd_min_u32(simd_u32(a.v), simd_u32(b.v))); }
template<size_t W, typename T> BL_INLINE_NODEBUG Vec<W, T> min_u64(const Vec<W, T>& a, const Vec<W, T>& b) noexcept { return vec_wt<W, T>(I::simd_min_u64(simd_u64(a.v), simd_u64(b.v))); }

template<size_t W, typename T> BL_INLINE_NODEBUG Vec<W, T> max_i8(const Vec<W, T>& a, const Vec<W, T>& b) noexcept { return vec_wt<W, T>(I::simd_max_i8(simd_i8(a.v), simd_i8(b.v))); }
template<size_t W, typename T> BL_INLINE_NODEBUG Vec<W, T> max_i16(const Vec<W, T>& a, const Vec<W, T>& b) noexcept { return vec_wt<W, T>(I::simd_max_i16(simd_i16(a.v), simd_i16(b.v))); }
template<size_t W, typename T> BL_INLINE_NODEBUG Vec<W, T> max_i32(const Vec<W, T>& a, const Vec<W, T>& b) noexcept { return vec_wt<W, T>(I::simd_max_i32(simd_i32(a.v), simd_i32(b.v))); }
template<size_t W, typename T> BL_INLINE_NODEBUG Vec<W, T> max_i64(const Vec<W, T>& a, const Vec<W, T>& b) noexcept { return vec_wt<W, T>(I::simd_max_i64(simd_i64(a.v), simd_i64(b.v))); }
template<size_t W, typename T> BL_INLINE_NODEBUG Vec<W, T> max_u8(const Vec<W, T>& a, const Vec<W, T>& b) noexcept { return vec_wt<W, T>(I::simd_max_u8(simd_u8(a.v), simd_u8(b.v))); }
template<size_t W, typename T> BL_INLINE_NODEBUG Vec<W, T> max_u16(const Vec<W, T>& a, const Vec<W, T>& b) noexcept { return vec_wt<W, T>(I::simd_max_u16(simd_u16(a.v), simd_u16(b.v))); }
template<size_t W, typename T> BL_INLINE_NODEBUG Vec<W, T> max_u32(const Vec<W, T>& a, const Vec<W, T>& b) noexcept { return vec_wt<W, T>(I::simd_max_u32(simd_u32(a.v), simd_u32(b.v))); }
template<size_t W, typename T> BL_INLINE_NODEBUG Vec<W, T> max_u64(const Vec<W, T>& a, const Vec<W, T>& b) noexcept { return vec_wt<W, T>(I::simd_max_u64(simd_u64(a.v), simd_u64(b.v))); }

template<size_t W> BL_INLINE_NODEBUG Vec<W, int8_t> min(const Vec<W, int8_t>& a, const Vec<W, int8_t>& b) noexcept { return min_i8(a, b); }
template<size_t W> BL_INLINE_NODEBUG Vec<W, int16_t> min(const Vec<W, int16_t>& a, const Vec<W, int16_t>& b) noexcept { return min_i16(a, b); }
template<size_t W> BL_INLINE_NODEBUG Vec<W, int32_t> min(const Vec<W, int32_t>& a, const Vec<W, int32_t>& b) noexcept { return min_i32(a, b); }
template<size_t W> BL_INLINE_NODEBUG Vec<W, int64_t> min(const Vec<W, int64_t>& a, const Vec<W, int64_t>& b) noexcept { return min_i64(a, b); }
template<size_t W> BL_INLINE_NODEBUG Vec<W, uint8_t> min(const Vec<W, uint8_t>& a, const Vec<W, uint8_t>& b) noexcept { return min_u8(a, b); }
template<size_t W> BL_INLINE_NODEBUG Vec<W, uint16_t> min(const Vec<W, uint16_t>& a, const Vec<W, uint16_t>& b) noexcept { return min_u16(a, b); }
template<size_t W> BL_INLINE_NODEBUG Vec<W, uint32_t> min(const Vec<W, uint32_t>& a, const Vec<W, uint32_t>& b) noexcept { return min_u32(a, b); }
template<size_t W> BL_INLINE_NODEBUG Vec<W, uint64_t> min(const Vec<W, uint64_t>& a, const Vec<W, uint64_t>& b) noexcept { return min_u64(a, b); }

template<size_t W> BL_INLINE_NODEBUG Vec<W, int8_t> max(const Vec<W, int8_t>& a, const Vec<W, int8_t>& b) noexcept { return max_i8(a, b); }
template<size_t W> BL_INLINE_NODEBUG Vec<W, int16_t> max(const Vec<W, int16_t>& a, const Vec<W, int16_t>& b) noexcept { return max_i16(a, b); }
template<size_t W> BL_INLINE_NODEBUG Vec<W, int32_t> max(const Vec<W, int32_t>& a, const Vec<W, int32_t>& b) noexcept { return max_i32(a, b); }
template<size_t W> BL_INLINE_NODEBUG Vec<W, int64_t> max(const Vec<W, int64_t>& a, const Vec<W, int64_t>& b) noexcept { return max_i64(a, b); }
template<size_t W> BL_INLINE_NODEBUG Vec<W, uint8_t> max(const Vec<W, uint8_t>& a, const Vec<W, uint8_t>& b) noexcept { return max_u8(a, b); }
template<size_t W> BL_INLINE_NODEBUG Vec<W, uint16_t> max(const Vec<W, uint16_t>& a, const Vec<W, uint16_t>& b) noexcept { return max_u16(a, b); }
template<size_t W> BL_INLINE_NODEBUG Vec<W, uint32_t> max(const Vec<W, uint32_t>& a, const Vec<W, uint32_t>& b) noexcept { return max_u32(a, b); }
template<size_t W> BL_INLINE_NODEBUG Vec<W, uint64_t> max(const Vec<W, uint64_t>& a, const Vec<W, uint64_t>& b) noexcept { return max_u64(a, b); }

template<size_t W> BL_INLINE_NODEBUG Vec<W, int8_t> smin(const Vec<W, int8_t>& a, const Vec<W, int8_t>& b) noexcept { return min_i8(a, b); }
template<size_t W> BL_INLINE_NODEBUG Vec<W, int16_t> smin(const Vec<W, int16_t>& a, const Vec<W, int16_t>& b) noexcept { return min_i16(a, b); }
template<size_t W> BL_INLINE_NODEBUG Vec<W, int32_t> smin(const Vec<W, int32_t>& a, const Vec<W, int32_t>& b) noexcept { return min_i32(a, b); }
template<size_t W> BL_INLINE_NODEBUG Vec<W, int64_t> smin(const Vec<W, int64_t>& a, const Vec<W, int64_t>& b) noexcept { return min_i64(a, b); }
template<size_t W> BL_INLINE_NODEBUG Vec<W, uint8_t> smin(const Vec<W, uint8_t>& a, const Vec<W, uint8_t>& b) noexcept { return min_i8(a, b); }
template<size_t W> BL_INLINE_NODEBUG Vec<W, uint16_t> smin(const Vec<W, uint16_t>& a, const Vec<W, uint16_t>& b) noexcept { return min_i16(a, b); }
template<size_t W> BL_INLINE_NODEBUG Vec<W, uint32_t> smin(const Vec<W, uint32_t>& a, const Vec<W, uint32_t>& b) noexcept { return min_i32(a, b); }
template<size_t W> BL_INLINE_NODEBUG Vec<W, uint64_t> smin(const Vec<W, uint64_t>& a, const Vec<W, uint64_t>& b) noexcept { return min_i64(a, b); }

template<size_t W> BL_INLINE_NODEBUG Vec<W, int8_t> smax(const Vec<W, int8_t>& a, const Vec<W, int8_t>& b) noexcept { return max_i8(a, b); }
template<size_t W> BL_INLINE_NODEBUG Vec<W, int16_t> smax(const Vec<W, int16_t>& a, const Vec<W, int16_t>& b) noexcept { return max_i16(a, b); }
template<size_t W> BL_INLINE_NODEBUG Vec<W, int32_t> smax(const Vec<W, int32_t>& a, const Vec<W, int32_t>& b) noexcept { return max_i32(a, b); }
template<size_t W> BL_INLINE_NODEBUG Vec<W, int64_t> smax(const Vec<W, int64_t>& a, const Vec<W, int64_t>& b) noexcept { return max_i64(a, b); }
template<size_t W> BL_INLINE_NODEBUG Vec<W, uint8_t> smax(const Vec<W, uint8_t>& a, const Vec<W, uint8_t>& b) noexcept { return max_i8(a, b); }
template<size_t W> BL_INLINE_NODEBUG Vec<W, uint16_t> smax(const Vec<W, uint16_t>& a, const Vec<W, uint16_t>& b) noexcept { return max_i16(a, b); }
template<size_t W> BL_INLINE_NODEBUG Vec<W, uint32_t> smax(const Vec<W, uint32_t>& a, const Vec<W, uint32_t>& b) noexcept { return max_i32(a, b); }
template<size_t W> BL_INLINE_NODEBUG Vec<W, uint64_t> smax(const Vec<W, uint64_t>& a, const Vec<W, uint64_t>& b) noexcept { return max_i64(a, b); }

template<size_t W> BL_INLINE_NODEBUG Vec<W, int8_t> umin(const Vec<W, int8_t>& a, const Vec<W, int8_t>& b) noexcept { return min_u8(a, b); }
template<size_t W> BL_INLINE_NODEBUG Vec<W, int16_t> umin(const Vec<W, int16_t>& a, const Vec<W, int16_t>& b) noexcept { return min_u16(a, b); }
template<size_t W> BL_INLINE_NODEBUG Vec<W, int32_t> umin(const Vec<W, int32_t>& a, const Vec<W, int32_t>& b) noexcept { return min_u32(a, b); }
template<size_t W> BL_INLINE_NODEBUG Vec<W, int64_t> umin(const Vec<W, int64_t>& a, const Vec<W, int64_t>& b) noexcept { return min_u64(a, b); }
template<size_t W> BL_INLINE_NODEBUG Vec<W, uint8_t> umin(const Vec<W, uint8_t>& a, const Vec<W, uint8_t>& b) noexcept { return min_u8(a, b); }
template<size_t W> BL_INLINE_NODEBUG Vec<W, uint16_t> umin(const Vec<W, uint16_t>& a, const Vec<W, uint16_t>& b) noexcept { return min_u16(a, b); }
template<size_t W> BL_INLINE_NODEBUG Vec<W, uint32_t> umin(const Vec<W, uint32_t>& a, const Vec<W, uint32_t>& b) noexcept { return min_u32(a, b); }
template<size_t W> BL_INLINE_NODEBUG Vec<W, uint64_t> umin(const Vec<W, uint64_t>& a, const Vec<W, uint64_t>& b) noexcept { return min_u64(a, b); }

template<size_t W> BL_INLINE_NODEBUG Vec<W, int8_t> umax(const Vec<W, int8_t>& a, const Vec<W, int8_t>& b) noexcept { return max_u8(a, b); }
template<size_t W> BL_INLINE_NODEBUG Vec<W, int16_t> umax(const Vec<W, int16_t>& a, const Vec<W, int16_t>& b) noexcept { return max_u16(a, b); }
template<size_t W> BL_INLINE_NODEBUG Vec<W, int32_t> umax(const Vec<W, int32_t>& a, const Vec<W, int32_t>& b) noexcept { return max_u32(a, b); }
template<size_t W> BL_INLINE_NODEBUG Vec<W, int64_t> umax(const Vec<W, int64_t>& a, const Vec<W, int64_t>& b) noexcept { return max_u64(a, b); }
template<size_t W> BL_INLINE_NODEBUG Vec<W, uint8_t> umax(const Vec<W, uint8_t>& a, const Vec<W, uint8_t>& b) noexcept { return max_u8(a, b); }
template<size_t W> BL_INLINE_NODEBUG Vec<W, uint16_t> umax(const Vec<W, uint16_t>& a, const Vec<W, uint16_t>& b) noexcept { return max_u16(a, b); }
template<size_t W> BL_INLINE_NODEBUG Vec<W, uint32_t> umax(const Vec<W, uint32_t>& a, const Vec<W, uint32_t>& b) noexcept { return max_u32(a, b); }
template<size_t W> BL_INLINE_NODEBUG Vec<W, uint64_t> umax(const Vec<W, uint64_t>& a, const Vec<W, uint64_t>& b) noexcept { return max_u64(a, b); }

template<uint32_t kN, size_t W, typename T> BL_INLINE_NODEBUG Vec<W, T> slli_i8(const Vec<W, T>& a) noexcept { return vec_wt<W, T>(I::simd_slli_i8<kN>(simd_i8(a.v))); }
template<uint32_t kN, size_t W, typename T> BL_INLINE_NODEBUG Vec<W, T> slli_i16(const Vec<W, T>& a) noexcept { return vec_wt<W, T>(I::simd_slli_i16<kN>(simd_i16(a.v))); }
template<uint32_t kN, size_t W, typename T> BL_INLINE_NODEBUG Vec<W, T> slli_i32(const Vec<W, T>& a) noexcept { return vec_wt<W, T>(I::simd_slli_i32<kN>(simd_i32(a.v))); }
template<uint32_t kN, size_t W, typename T> BL_INLINE_NODEBUG Vec<W, T> slli_i64(const Vec<W, T>& a) noexcept { return vec_wt<W, T>(I::simd_slli_i64<kN>(simd_i64(a.v))); }

template<uint32_t kN, size_t W, typename T> BL_INLINE_NODEBUG Vec<W, T> slli_u8(const Vec<W, T>& a) noexcept { return vec_wt<W, T>(I::simd_slli_u8<kN>(simd_u8(a.v))); }
template<uint32_t kN, size_t W, typename T> BL_INLINE_NODEBUG Vec<W, T> slli_u16(const Vec<W, T>& a) noexcept { return vec_wt<W, T>(I::simd_slli_u16<kN>(simd_u16(a.v))); }
template<uint32_t kN, size_t W, typename T> BL_INLINE_NODEBUG Vec<W, T> slli_u32(const Vec<W, T>& a) noexcept { return vec_wt<W, T>(I::simd_slli_u32<kN>(simd_u32(a.v))); }
template<uint32_t kN, size_t W, typename T> BL_INLINE_NODEBUG Vec<W, T> slli_u64(const Vec<W, T>& a) noexcept { return vec_wt<W, T>(I::simd_slli_u64<kN>(simd_u64(a.v))); }

template<uint32_t kN, size_t W, typename T> BL_INLINE_NODEBUG Vec<W, T> srli_u8(const Vec<W, T>& a) noexcept { return vec_wt<W, T>(I::simd_srli_u8<kN>(simd_u8(a.v))); }
template<uint32_t kN, size_t W, typename T> BL_INLINE_NODEBUG Vec<W, T> srli_u16(const Vec<W, T>& a) noexcept { return vec_wt<W, T>(I::simd_srli_u16<kN>(simd_u16(a.v))); }
template<uint32_t kN, size_t W, typename T> BL_INLINE_NODEBUG Vec<W, T> srli_u32(const Vec<W, T>& a) noexcept { return vec_wt<W, T>(I::simd_srli_u32<kN>(simd_u32(a.v))); }
template<uint32_t kN, size_t W, typename T> BL_INLINE_NODEBUG Vec<W, T> srli_u64(const Vec<W, T>& a) noexcept { return vec_wt<W, T>(I::simd_srli_u64<kN>(simd_u64(a.v))); }

template<uint32_t kN, size_t W, typename T> BL_INLINE_NODEBUG Vec<W, T> rsrli_u8(const Vec<W, T>& a) noexcept { return vec_wt<W, T>(I::simd_rsrli_u8<kN>(simd_u8(a.v))); }
template<uint32_t kN, size_t W, typename T> BL_INLINE_NODEBUG Vec<W, T> rsrli_u16(const Vec<W, T>& a) noexcept { return vec_wt<W, T>(I::simd_rsrli_u16<kN>(simd_u16(a.v))); }
template<uint32_t kN, size_t W, typename T> BL_INLINE_NODEBUG Vec<W, T> rsrli_u32(const Vec<W, T>& a) noexcept { return vec_wt<W, T>(I::simd_rsrli_u32<kN>(simd_u32(a.v))); }
template<uint32_t kN, size_t W, typename T> BL_INLINE_NODEBUG Vec<W, T> rsrli_u64(const Vec<W, T>& a) noexcept { return vec_wt<W, T>(I::simd_rsrli_u64<kN>(simd_u64(a.v))); }

template<uint32_t kN, size_t W, typename T> BL_INLINE_NODEBUG Vec<W, T> acc_rsrli_u8(const Vec<W, T>& a, const Vec<W, T>& b) noexcept { return vec_wt<W, T>(I::simd_acc_rsrli_u8<kN>(simd_u8(a.v), simd_u8(b.v))); }
template<uint32_t kN, size_t W, typename T> BL_INLINE_NODEBUG Vec<W, T> acc_rsrli_u16(const Vec<W, T>& a, const Vec<W, T>& b) noexcept { return vec_wt<W, T>(I::simd_acc_rsrli_u16<kN>(simd_u16(a.v), simd_u16(b.v))); }
template<uint32_t kN, size_t W, typename T> BL_INLINE_NODEBUG Vec<W, T> acc_rsrli_u32(const Vec<W, T>& a, const Vec<W, T>& b) noexcept { return vec_wt<W, T>(I::simd_acc_rsrli_u32<kN>(simd_u32(a.v), simd_u32(b.v))); }
template<uint32_t kN, size_t W, typename T> BL_INLINE_NODEBUG Vec<W, T> acc_rsrli_u64(const Vec<W, T>& a, const Vec<W, T>& b) noexcept { return vec_wt<W, T>(I::simd_acc_rsrli_u64<kN>(simd_u64(a.v), simd_u64(b.v))); }

template<uint32_t kN, size_t W, typename T> BL_INLINE_NODEBUG Vec<W, T> srai_i8(const Vec<W, T>& a) noexcept { return vec_wt<W, T>(I::simd_srai_i8<kN>(simd_i8(a.v))); }
template<uint32_t kN, size_t W, typename T> BL_INLINE_NODEBUG Vec<W, T> srai_i16(const Vec<W, T>& a) noexcept { return vec_wt<W, T>(I::simd_srai_i16<kN>(simd_i16(a.v))); }
template<uint32_t kN, size_t W, typename T> BL_INLINE_NODEBUG Vec<W, T> srai_i32(const Vec<W, T>& a) noexcept { return vec_wt<W, T>(I::simd_srai_i32<kN>(simd_i32(a.v))); }
template<uint32_t kN, size_t W, typename T> BL_INLINE_NODEBUG Vec<W, T> srai_i64(const Vec<W, T>& a) noexcept { return vec_wt<W, T>(I::simd_srai_i64<kN>(simd_i64(a.v))); }

template<uint32_t kN, size_t W, typename T> BL_INLINE_NODEBUG Vec<W, T> sllb_u128(const Vec<W, T>& a) noexcept { return vec_wt<W, T>(I::simd_sllb_u128<kN>(simd_u8(a.v))); }
template<uint32_t kN, size_t W, typename T> BL_INLINE_NODEBUG Vec<W, T> srlb_u128(const Vec<W, T>& a) noexcept { return vec_wt<W, T>(I::simd_srlb_u128<kN>(simd_u8(a.v))); }

template<uint32_t kN, size_t W> BL_INLINE_NODEBUG Vec<W, int8_t> slli(const Vec<W, int8_t>& a) noexcept { return slli_i8<kN>(a); }
template<uint32_t kN, size_t W> BL_INLINE_NODEBUG Vec<W, int16_t> slli(const Vec<W, int16_t>& a) noexcept { return slli_i16<kN>(a); }
template<uint32_t kN, size_t W> BL_INLINE_NODEBUG Vec<W, int32_t> slli(const Vec<W, int32_t>& a) noexcept { return slli_i32<kN>(a); }
template<uint32_t kN, size_t W> BL_INLINE_NODEBUG Vec<W, int64_t> slli(const Vec<W, int64_t>& a) noexcept { return slli_i64<kN>(a); }
template<uint32_t kN, size_t W> BL_INLINE_NODEBUG Vec<W, uint8_t> slli(const Vec<W, uint8_t>& a) noexcept { return slli_i8<kN>(a); }
template<uint32_t kN, size_t W> BL_INLINE_NODEBUG Vec<W, uint16_t> slli(const Vec<W, uint16_t>& a) noexcept { return slli_i16<kN>(a); }
template<uint32_t kN, size_t W> BL_INLINE_NODEBUG Vec<W, uint32_t> slli(const Vec<W, uint32_t>& a) noexcept { return slli_i32<kN>(a); }
template<uint32_t kN, size_t W> BL_INLINE_NODEBUG Vec<W, uint64_t> slli(const Vec<W, uint64_t>& a) noexcept { return slli_i64<kN>(a); }

template<uint32_t kN, size_t W> BL_INLINE_NODEBUG Vec<W, int8_t> srli(const Vec<W, int8_t>& a) noexcept { return srli_u8<kN>(a); }
template<uint32_t kN, size_t W> BL_INLINE_NODEBUG Vec<W, int16_t> srli(const Vec<W, int16_t>& a) noexcept { return srli_u16<kN>(a); }
template<uint32_t kN, size_t W> BL_INLINE_NODEBUG Vec<W, int32_t> srli(const Vec<W, int32_t>& a) noexcept { return srli_u32<kN>(a); }
template<uint32_t kN, size_t W> BL_INLINE_NODEBUG Vec<W, int64_t> srli(const Vec<W, int64_t>& a) noexcept { return srli_u64<kN>(a); }
template<uint32_t kN, size_t W> BL_INLINE_NODEBUG Vec<W, uint8_t> srli(const Vec<W, uint8_t>& a) noexcept { return srli_u8<kN>(a); }
template<uint32_t kN, size_t W> BL_INLINE_NODEBUG Vec<W, uint16_t> srli(const Vec<W, uint16_t>& a) noexcept { return srli_u16<kN>(a); }
template<uint32_t kN, size_t W> BL_INLINE_NODEBUG Vec<W, uint32_t> srli(const Vec<W, uint32_t>& a) noexcept { return srli_u32<kN>(a); }
template<uint32_t kN, size_t W> BL_INLINE_NODEBUG Vec<W, uint64_t> srli(const Vec<W, uint64_t>& a) noexcept { return srli_u64<kN>(a); }

template<uint32_t kN, size_t W> BL_INLINE_NODEBUG Vec<W, int8_t> rsrli(const Vec<W, int8_t>& a) noexcept { return rsrli_u8<kN>(a); }
template<uint32_t kN, size_t W> BL_INLINE_NODEBUG Vec<W, int16_t> rsrli(const Vec<W, int16_t>& a) noexcept { return rsrli_u16<kN>(a); }
template<uint32_t kN, size_t W> BL_INLINE_NODEBUG Vec<W, int32_t> rsrli(const Vec<W, int32_t>& a) noexcept { return rsrli_u32<kN>(a); }
template<uint32_t kN, size_t W> BL_INLINE_NODEBUG Vec<W, int64_t> rsrli(const Vec<W, int64_t>& a) noexcept { return rsrli_u64<kN>(a); }
template<uint32_t kN, size_t W> BL_INLINE_NODEBUG Vec<W, uint8_t> rsrli(const Vec<W, uint8_t>& a) noexcept { return rsrli_u8<kN>(a); }
template<uint32_t kN, size_t W> BL_INLINE_NODEBUG Vec<W, uint16_t> rsrli(const Vec<W, uint16_t>& a) noexcept { return rsrli_u16<kN>(a); }
template<uint32_t kN, size_t W> BL_INLINE_NODEBUG Vec<W, uint32_t> rsrli(const Vec<W, uint32_t>& a) noexcept { return rsrli_u32<kN>(a); }
template<uint32_t kN, size_t W> BL_INLINE_NODEBUG Vec<W, uint64_t> rsrli(const Vec<W, uint64_t>& a) noexcept { return rsrli_u64<kN>(a); }

template<uint32_t kN, size_t W> BL_INLINE_NODEBUG Vec<W, int8_t> srai(const Vec<W, int8_t>& a) noexcept { return srai_i8<kN>(a); }
template<uint32_t kN, size_t W> BL_INLINE_NODEBUG Vec<W, int16_t> srai(const Vec<W, int16_t>& a) noexcept { return srai_i16<kN>(a); }
template<uint32_t kN, size_t W> BL_INLINE_NODEBUG Vec<W, int32_t> srai(const Vec<W, int32_t>& a) noexcept { return srai_i32<kN>(a); }
template<uint32_t kN, size_t W> BL_INLINE_NODEBUG Vec<W, int64_t> srai(const Vec<W, int64_t>& a) noexcept { return srai_i64<kN>(a); }
template<uint32_t kN, size_t W> BL_INLINE_NODEBUG Vec<W, uint8_t> srai(const Vec<W, uint8_t>& a) noexcept { return srai_i8<kN>(a); }
template<uint32_t kN, size_t W> BL_INLINE_NODEBUG Vec<W, uint16_t> srai(const Vec<W, uint16_t>& a) noexcept { return srai_i16<kN>(a); }
template<uint32_t kN, size_t W> BL_INLINE_NODEBUG Vec<W, uint32_t> srai(const Vec<W, uint32_t>& a) noexcept { return srai_i32<kN>(a); }
template<uint32_t kN, size_t W> BL_INLINE_NODEBUG Vec<W, uint64_t> srai(const Vec<W, uint64_t>& a) noexcept { return srai_i64<kN>(a); }

template<uint32_t kN, size_t W> BL_INLINE_NODEBUG Vec<W, int8_t> acc_rsrli(const Vec<W, int8_t>& a, const Vec<W, int8_t>& b) noexcept { return acc_rsrli_u8<kN>(a, b); }
template<uint32_t kN, size_t W> BL_INLINE_NODEBUG Vec<W, int16_t> acc_rsrli(const Vec<W, int16_t>& a, const Vec<W, int16_t>& b) noexcept { return acc_rsrli_u16<kN>(a, b); }
template<uint32_t kN, size_t W> BL_INLINE_NODEBUG Vec<W, int32_t> acc_rsrli(const Vec<W, int32_t>& a, const Vec<W, int32_t>& b) noexcept { return acc_rsrli_u32<kN>(a, b); }
template<uint32_t kN, size_t W> BL_INLINE_NODEBUG Vec<W, int64_t> acc_rsrli(const Vec<W, int64_t>& a, const Vec<W, int64_t>& b) noexcept { return acc_rsrli_u64<kN>(a, b); }
template<uint32_t kN, size_t W> BL_INLINE_NODEBUG Vec<W, uint8_t> acc_rsrli(const Vec<W, uint8_t>& a, const Vec<W, uint8_t>& b) noexcept { return acc_rsrli_u8<kN>(a, b); }
template<uint32_t kN, size_t W> BL_INLINE_NODEBUG Vec<W, uint16_t> acc_rsrli(const Vec<W, uint16_t>& a, const Vec<W, uint16_t>& b) noexcept { return acc_rsrli_u16<kN>(a, b); }
template<uint32_t kN, size_t W> BL_INLINE_NODEBUG Vec<W, uint32_t> acc_rsrli(const Vec<W, uint32_t>& a, const Vec<W, uint32_t>& b) noexcept { return acc_rsrli_u32<kN>(a, b); }
template<uint32_t kN, size_t W> BL_INLINE_NODEBUG Vec<W, uint64_t> acc_rsrli(const Vec<W, uint64_t>& a, const Vec<W, uint64_t>& b) noexcept { return acc_rsrli_u64<kN>(a, b); }

// SIMD - Public - Overloaded Operators
// ====================================

// Overloaded operators won't compile if they are behind an anonymous namespace.
} // {anonymous}

template<size_t W, typename T> static BL_INLINE_NODEBUG Vec<W, T> operator&(const Vec<W, T>& a, const Vec<W, T>& b) noexcept { return and_(a, b); }
template<size_t W, typename T> static BL_INLINE_NODEBUG Vec<W, T> operator|(const Vec<W, T>& a, const Vec<W, T>& b) noexcept { return or_(a, b); }
template<size_t W, typename T> static BL_INLINE_NODEBUG Vec<W, T> operator^(const Vec<W, T>& a, const Vec<W, T>& b) noexcept { return xor_(a, b); }
template<size_t W, typename T> static BL_INLINE_NODEBUG Vec<W, T> operator+(const Vec<W, T>& a, const Vec<W, T>& b) noexcept { return add(a, b); }
template<size_t W, typename T> static BL_INLINE_NODEBUG Vec<W, T> operator-(const Vec<W, T>& a, const Vec<W, T>& b) noexcept { return sub(a, b); }
template<size_t W, typename T> static BL_INLINE_NODEBUG Vec<W, T> operator*(const Vec<W, T>& a, const Vec<W, T>& b) noexcept { return mul(a, b); }
template<size_t W, typename T> static BL_INLINE_NODEBUG Vec<W, T> operator/(const Vec<W, T>& a, const Vec<W, T>& b) noexcept { return div(a, b); }
template<size_t W, typename T> static BL_INLINE_NODEBUG Vec<W, T>& operator&=(Vec<W, T>& a, const Vec<W, T>& b) noexcept { a = and_(a, b); return a; }
template<size_t W, typename T> static BL_INLINE_NODEBUG Vec<W, T>& operator|=(Vec<W, T>& a, const Vec<W, T>& b) noexcept { a = or_(a, b); return a; }
template<size_t W, typename T> static BL_INLINE_NODEBUG Vec<W, T>& operator^=(Vec<W, T>& a, const Vec<W, T>& b) noexcept { a = xor_(a, b); return a; }
template<size_t W, typename T> static BL_INLINE_NODEBUG Vec<W, T>& operator+=(Vec<W, T>& a, const Vec<W, T>& b) noexcept { a = add(a, b); return a; }
template<size_t W, typename T> static BL_INLINE_NODEBUG Vec<W, T>& operator-=(Vec<W, T>& a, const Vec<W, T>& b) noexcept { a = sub(a, b); return a; }
template<size_t W, typename T> static BL_INLINE_NODEBUG Vec<W, T>& operator*=(Vec<W, T>& a, const Vec<W, T>& b) noexcept { a = mul(a, b); return a; }
template<size_t W, typename T> static BL_INLINE_NODEBUG Vec<W, T>& operator/=(Vec<W, T>& a, const Vec<W, T>& b) noexcept { a = div(a, b); return a; }

template<size_t W, typename T, uint32_t kN> static BL_INLINE_NODEBUG Vec<W, T> operator<<(const Vec<W, T>& a, Shift<kN>) noexcept { return slli<kN>(a); }
template<size_t W, typename T, uint32_t kN> static BL_INLINE_NODEBUG Vec<W, T> operator>>(const Vec<W, T>& a, Shift<kN>) noexcept { return std::is_unsigned<T>::value ? srli<kN>(a) : srai<kN>(a); }

template<size_t W, typename T, uint32_t kN> static BL_INLINE_NODEBUG Vec<W, T>& operator<<=(Vec<W, T>& a, Shift<kN> b) noexcept { a = a << b; return a; }
template<size_t W, typename T, uint32_t kN> static BL_INLINE_NODEBUG Vec<W, T>& operator>>=(Vec<W, T>& a, Shift<kN> b) noexcept { a = a >> b; return a; }

namespace {

// SIMD - Public - Utilities - Div255 & Div65535
// =============================================

template<typename V>
BL_INLINE V div255_u16(const V& a) noexcept { return rsrli_u16<8>(acc_rsrli_u16<8>(a, a)); }

template<typename V>
BL_INLINE V div65535_u32(const V& a) noexcept { return rsrli_u32<16>(acc_rsrli_u32<16>(a, a)); }

// SIMD - Public - Utilities - Array Lookup
// ========================================

#if defined(BL_SIMD_AARCH64)
// Based on the following article:
//   https://community.arm.com/arm-community-blogs/b/infrastructure-solutions-blog/posts/porting-x86-vector-bitmask-optimizations-to-arm-neon
template<uint32_t kN>
struct ArrayLookupResult {
  uint64_t _mask;

  BL_INLINE_NODEBUG bool matched() const noexcept { return _mask != 0; }
  BL_INLINE_NODEBUG uint32_t index() const noexcept {
    constexpr uint32_t kShift = (kN == 4u) ? 4u : (kN == 8u) ? 3u : 2u;
    return (63 - bl::IntOps::clz(_mask)) >> kShift;
  }
};

template<uint32_t kN>
BL_INLINE_NODEBUG ArrayLookupResult<kN> array_lookup_u32_aligned16(const uint32_t* array, uint32_t value) noexcept;

template<>
BL_INLINE_NODEBUG ArrayLookupResult<4> array_lookup_u32_aligned16<4>(const uint32_t* array, uint32_t value) noexcept {
  Vec4xU32 v = make128_u32(value);
  Vec4xU32 pred = cmp_eq_u32(loada<Vec4xU32>(array), v);
  uint64_t mask = vget_lane_u64(
    simd_u64(
      vshrn_n_u64(simd_u64(pred.v), 16)), 0);
  return ArrayLookupResult<4>{mask};
}

template<>
BL_INLINE_NODEBUG ArrayLookupResult<8> array_lookup_u32_aligned16<8>(const uint32_t* array, uint32_t value) noexcept {
  Vec4xU32 v = make128_u32(value);
  Vec4xU32 pred0 = cmp_eq_u32(loada<Vec4xU32>(array + 0), v);
  Vec4xU32 pred1 = cmp_eq_u32(loada<Vec4xU32>(array + 4), v);

  uint32x4_t combined = vcombine_u32(
    vshrn_n_u64(simd_u64(pred0.v), 16),
    vshrn_n_u64(simd_u64(pred1.v), 16));

  uint64_t mask = vget_lane_u64(
    simd_u64(
      vshrn_n_u32(combined, 8)), 0);
  return ArrayLookupResult<8>{mask};
}

template<>
BL_INLINE_NODEBUG ArrayLookupResult<16> array_lookup_u32_aligned16<16>(const uint32_t* array, uint32_t value) noexcept {
  Vec4xU32 v = make128_u32(value);
  Vec4xU32 pred0 = cmp_eq_u32(loada<Vec4xU32>(array + 0), v);
  Vec4xU32 pred1 = cmp_eq_u32(loada<Vec4xU32>(array + 4), v);
  Vec4xU32 pred2 = cmp_eq_u32(loada<Vec4xU32>(array + 8), v);
  Vec4xU32 pred3 = cmp_eq_u32(loada<Vec4xU32>(array + 12), v);

  uint32x4_t combined0 = vcombine_u32(
    vshrn_n_u64(simd_u64(pred0.v), 16),
    vshrn_n_u64(simd_u64(pred1.v), 16));

  uint32x4_t combined1 = vcombine_u32(
    vshrn_n_u64(simd_u64(pred2.v), 16),
    vshrn_n_u64(simd_u64(pred3.v), 16));

  uint16x8_t combined = vcombine_u16(
    vshrn_n_u32(combined0, 8),
    vshrn_n_u32(combined1, 8));

  uint64_t mask = vget_lane_u64(
    simd_u64(
      vshrn_n_u16(combined, 4)), 0);
  return ArrayLookupResult<16>{mask};
}
#endif // BL_SIMD_AARCH64

} // {anonymous}
} // {SIMD}

#undef I
#undef BL_SIMD_AARCH64

//! \}
//! \endcond

#endif // BLEND2D_SIMD_SIMDARM_P_H_INCLUDED<|MERGE_RESOLUTION|>--- conflicted
+++ resolved
@@ -1029,14 +1029,7 @@
   uint8x8_t a_high = vget_high_u8(a);
   uint8x8_t b_high = vget_high_u8(b);
   uint8x8x2_t ab = vzip_u8(a_high, b_high);
-<<<<<<< HEAD
-#if defined(__ANDROID__)
   return vcombine_u8(ab.val[0], ab.val[1]);
-#else
-  return vcombine_u8(ab.va_low[0], ab.va_low[1]);
-=======
-  return vcombine_u8(ab.val[0], ab.val[1]);
->>>>>>> 3cef72dc
 #endif
 #endif
 }
@@ -1048,14 +1041,7 @@
   uint16x4_t a_low = vget_low_u16(a);
   uint16x4_t b_low = vget_low_u16(b);
   uint16x4x2_t ab = vzip_u16(a_low, b_low);
-<<<<<<< HEAD
-#if defined(__ANDROID__)
   return vcombine_u16(ab.val[0], ab.val[1]);
-#else
-  return vcombine_u16(ab.va_low[0], ab.va_low[1]);
-=======
-  return vcombine_u16(ab.val[0], ab.val[1]);
->>>>>>> 3cef72dc
 #endif
 #endif
 }
@@ -1067,14 +1053,7 @@
   uint16x4_t a_high = vget_high_u16(a);
   uint16x4_t b_high = vget_high_u16(b);
   uint16x4x2_t ab = vzip_u16(a_high, b_high);
-<<<<<<< HEAD
-#if defined(__ANDROID__)
   return vcombine_u16(ab.val[0], ab.val[1]);
-#else
-  return vcombine_u16(ab.va_low[0], ab.va_low[1]);
-=======
-  return vcombine_u16(ab.val[0], ab.val[1]);
->>>>>>> 3cef72dc
 #endif
 #endif
 }
@@ -1086,14 +1065,7 @@
   uint32x2_t a_low = vget_low_u32(a);
   uint32x2_t b_low = vget_low_u32(b);
   uint32x2x2_t ab = vzip_u32(a_low, b_low);
-<<<<<<< HEAD
-#if defined(__ANDROID__)
   return vcombine_u32(ab.val[0], ab.val[1]);
-#else
-  return vcombine_u32(ab.va_low[0], ab.va_low[1]);
-=======
-  return vcombine_u32(ab.val[0], ab.val[1]);
->>>>>>> 3cef72dc
 #endif
 #endif
 }
@@ -1105,15 +1077,7 @@
   uint32x2_t a_high = vget_high_u32(a);
   uint32x2_t b_high = vget_high_u32(b);
   uint32x2x2_t ab = vzip_u32(a_high, b_high);
-<<<<<<< HEAD
-#if defined(__ANDROID__)
   return vcombine_u32(ab.val[0], ab.val[1]);
-#else
-return vcombine_u32(ab.va_low[0], ab.va_low[1]);
-#endif
-=======
-  return vcombine_u32(ab.val[0], ab.val[1]);
->>>>>>> 3cef72dc
 #endif
 }
 
@@ -1144,15 +1108,7 @@
   float32x2_t a_low = vget_low_f32(a);
   float32x2_t b_low = vget_low_f32(b);
   float32x2x2_t ab = vzip_f32(a_low, b_low);
-<<<<<<< HEAD
-#if defined(__ANDROID__)
-return vcombine_f32(ab.val[0], ab.val[1]);
-#else
-return vcombine_f32(ab.va_low[0], ab.va_low[1]);
-#endif
-=======
   return vcombine_f32(ab.val[0], ab.val[1]);
->>>>>>> 3cef72dc
 #endif
 }
 
@@ -1163,15 +1119,7 @@
   float32x2_t a_high = vget_high_f32(a);
   float32x2_t b_high = vget_high_f32(b);
   float32x2x2_t ab = vzip_f32(a_high, b_high);
-<<<<<<< HEAD
-#if defined(__ANDROID__)
-return vcombine_f32(ab.val[0], ab.val[1]);
-#else
-return vcombine_f32(ab.va_low[0], ab.va_low[1]);
-#endif
-=======
   return vcombine_f32(ab.val[0], ab.val[1]);
->>>>>>> 3cef72dc
 #endif
 }
 
